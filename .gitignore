--- conflicted
+++ resolved
@@ -3,10 +3,7 @@
 *~
 *swo
 *swp
-<<<<<<< HEAD
 .*.sw*
 *~
 __*
-=======
-npyx.egg-info/
->>>>>>> b6664a8c
+npyx.egg-info/