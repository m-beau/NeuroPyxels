--- conflicted
+++ resolved
@@ -1,30 +1,8 @@
 # -*- coding: utf-8 -*-
 
-<<<<<<< HEAD
 from . import utils, inout, gl, spk_t, spk_wvf, corr, stats, plot,\
               behav, merger, circuitProphyler, feat, metrics,\
               info, model, h5, testing, ml, datasets
-=======
-from . import (
-    utils,
-    inout,
-    gl,
-    spk_t,
-    spk_wvf,
-    corr,
-    stats,
-    plot,
-    behav,
-    merger,
-    circuitProphyler,
-    feat,
-    metrics,
-    info,
-    model,
-    h5,
-    testing,
-)
->>>>>>> 3afd8eb1
 
 from .utils import *
 from .inout import *
