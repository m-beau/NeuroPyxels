--- conflicted
+++ resolved
@@ -17,13 +17,11 @@
     import torch
     import torch.utils.data as data
 
+import multiprocessing
+from multiprocessing import Lock, Pool
+
+from joblib import Parallel, delayed
 from tqdm.auto import tqdm
-
-from joblib import Parallel, delayed
-import multiprocessing
-from multiprocessing import Pool, Lock
-
-
 
 import npyx.corr as corr
 import npyx.datasets as datasets
@@ -127,66 +125,6 @@
     return np.concatenate((acgs_3d, waveforms), axis=1), bad_units
 
 
-<<<<<<< HEAD
-def aux_prepare_dataset(dp, u):
-    t = trn(dp, u)
-    if len(t) < 100:
-        #Bad units
-        return [True, [], []]
-
-    # We set period_m to None to use the whole recording
-    t, _ = trn_filtered(dp, u, period_m=None)
-    if len(t) < 10:
-        #Bad units
-        return [True, [], []]
-
-
-    wvf, _, _, _ = wvf_dsmatch(dp, u, t_waveforms=120)
-    waveforms = datasets.preprocess_template(wvf)
-
-    _, acg = corr.crosscorr_vs_firing_rate(t, t, 2000, 1)
-    acg, _ = corr.convert_acg_log(acg, 1, 2000)
-    acgs_3d = acg.ravel() * 10
-
-    return [False, waveforms, acgs_3d]
-
-def prepare_dataset_parallel(dp, units):
-
-    waveforms = []
-    acgs_3d = []
-    bad_units = []
-
-    num_cores = len(units)
-    max_num_cores = multiprocessing.cpu_count() if multiprocessing.cpu_count() < 60 else 60
-    if num_cores > max_num_cores:
-        num_cores = max_num_cores
-
-    dataset_results = Parallel(n_jobs=num_cores, prefer="processes")(delayed(aux_prepare_dataset)(dp, u) for u in tqdm(units, desc="Preparing waveforms and ACGs for classification"))
-
-
-    for i in range(len(units)):
-        if dataset_results[i][0]==True:
-            bad_units.append(units[i])
-        else:
-            waveforms.append(dataset_results[i][1])
-            acgs_3d.append(dataset_results[i][2])
-
-    if len(bad_units) > 0:
-        print(
-            f"Units {str(bad_units)[1:-1]} were skipped because they had too few good spikes."
-        )
-    acgs_3d = np.array(acgs_3d)
-    waveforms = np.array(waveforms)
-
-    if len(acgs_3d) == 0:
-        raise ValueError(
-            "No units were found with the provided parameter choices after quality checks."
-        )
-
-    return np.concatenate((acgs_3d, waveforms), axis=1), bad_units
-
-
-=======
 def get_layer_information(args):
     if os.path.isfile(args.data_path) and args.data_path.endswith(".h5"):
         layer = []
@@ -271,7 +209,67 @@
         good_units = [u for u in units if u not in bad_units]
 
     return prediction_dataset, good_units
->>>>>>> 7c8979a0
+
+
+def aux_prepare_dataset(dp, u):
+    t = trn(dp, u)
+    if len(t) < 100:
+        # Bad units
+        return [True, [], []]
+
+    # We set period_m to None to use the whole recording
+    t, _ = trn_filtered(dp, u, period_m=None)
+    if len(t) < 10:
+        # Bad units
+        return [True, [], []]
+
+    wvf, _, _, _ = wvf_dsmatch(dp, u, t_waveforms=120)
+    waveforms = datasets.preprocess_template(wvf)
+
+    _, acg = corr.crosscorr_vs_firing_rate(t, t, 2000, 1)
+    acg, _ = corr.convert_acg_log(acg, 1, 2000)
+    acgs_3d = acg.ravel() * 10
+
+    return [False, waveforms, acgs_3d]
+
+
+def prepare_dataset_parallel(dp, units):
+    waveforms = []
+    acgs_3d = []
+    bad_units = []
+
+    num_cores = len(units)
+    max_num_cores = (
+        multiprocessing.cpu_count() if multiprocessing.cpu_count() < 60 else 60
+    )
+    if num_cores > max_num_cores:
+        num_cores = max_num_cores
+
+    dataset_results = Parallel(n_jobs=num_cores, prefer="processes")(
+        delayed(aux_prepare_dataset)(dp, u)
+        for u in tqdm(units, desc="Preparing waveforms and ACGs for classification")
+    )
+
+    for i in range(len(units)):
+        if dataset_results[i][0] == True:
+            bad_units.append(units[i])
+        else:
+            waveforms.append(dataset_results[i][1])
+            acgs_3d.append(dataset_results[i][2])
+
+    if len(bad_units) > 0:
+        print(
+            f"Units {str(bad_units)[1:-1]} were skipped because they had too few good spikes."
+        )
+    acgs_3d = np.array(acgs_3d)
+    waveforms = np.array(waveforms)
+
+    if len(acgs_3d) == 0:
+        raise ValueError(
+            "No units were found with the provided parameter choices after quality checks."
+        )
+
+    return np.concatenate((acgs_3d, waveforms), axis=1), bad_units
 
 
 def format_predictions(predictions_matrix: np.ndarray):
@@ -311,48 +309,6 @@
     return predictions, mean_top_pred_confidence, delta_mean_confidences, n_votes
 
 
-<<<<<<< HEAD
-def main():
-    start_time = time.time()
-
-
-    parser = argparse.ArgumentParser()
-
-    parser.add_argument(
-        "-dp",
-        "--data-path",
-        type=str,
-        default=".",
-        help="Path to the folder containing the dataset.",
-    )
-    parser.add_argument(
-        "-q",
-        "--quality",
-        type=str,
-        choices=["all", "good"],
-        default="good",
-        help="Units of which quality we should classify.",
-    )
-
-    parser.add_argument(
-        "--units",
-        nargs="+",
-        type=int,
-        default=None,
-        help="Which units to classify. If not specified, falls back to all units of 'quality' (all good units by default).",
-    )
-    parser.add_argument(
-        "--mli_clustering", action="store_true", help="Divide MLI into two clusters."
-    )
-    parser.set_defaults(mli_clustering=False)
-
-    parser.add_argument(
-        "--soft_layer",
-        action="store_true",
-        help="Use 'soft' layer information (if available).",
-    )
-    parser.set_defaults(soft_layer=False)
-=======
 def main(
     data_path: str = ".",
     quality: str = "good",
@@ -364,7 +320,6 @@
 ) -> None:
     """
     Predicts the cell types of units in a given dataset using a pre-trained ensemble of classifiers.
->>>>>>> 7c8979a0
 
     Args:
         data_path (str, optional): Path to the ephys dataset folder. Defaults to ".".
@@ -378,6 +333,7 @@
     Returns:
         None, but saves classifier results in files in the data folder.
     """
+    start_time = time.perf_counter()
     args = ArgsNamespace(
         data_path=data_path,
         quality=quality,
@@ -442,21 +398,7 @@
         )
 
     # Prepare the data for prediction
-<<<<<<< HEAD
-    if args.units is not None:
-        units = args.units
-    else:
-        units = get_units(args.data_path, args.quality)
-
-    #prediction_dataset, bad_units = prepare_dataset(args.data_path, units)
-    prediction_dataset, bad_units = prepare_dataset_parallel(args.data_path, units)
-
-
-
-    good_units = [u for u in units if u not in bad_units]
-=======
     prediction_dataset, good_units = prepare_dataset(args)
->>>>>>> 7c8979a0
 
     prediction_iterator = data.DataLoader(
         CustomDataset(
@@ -532,7 +474,6 @@
     # Finally make summary plots of the classifier output
     confidence_passing = np.array(good_units)[confidence_mask]
 
-<<<<<<< HEAD
     def aux_plot_features_1cell_vertical(i, unit):
         if unit in confidence_passing:
             plot_features_1cell_vertical(
@@ -553,45 +494,35 @@
             )
 
     num_cores = len(units)
-    max_num_cores = multiprocessing.cpu_count() if multiprocessing.cpu_count() < 60 else 60
+    max_num_cores = (
+        multiprocessing.cpu_count() if multiprocessing.cpu_count() < 60 else 60
+    )
     if num_cores > max_num_cores:
         num_cores = max_num_cores
-    Parallel(n_jobs=num_cores, prefer="processes")(delayed(aux_plot_features_1cell_vertical)(i, unit) for i, unit in enumerate(good_units))
-
-
+    Parallel(n_jobs=num_cores, prefer="processes")(
+        delayed(aux_plot_features_1cell_vertical)(i, unit)
+        for i, unit in enumerate(good_units)
+    )
 
     # m = raw_probabilities.mean(2).max(1) >= args.threshold
     # masked_raw_probas = raw_probabilities[m,:,:].mean(2)
-=======
-    for i, unit in tqdm(
-        enumerate(good_units), desc="Plotting predictions", total=len(good_units)
-    ):
-        if unit not in confidence_passing:
-            continue
-        plot_features_1cell_vertical(
-            i,
-            prediction_dataset[:, :2010].reshape(-1, 10, 201) * 100,
-            prediction_dataset[:, 2010:],
-            predictions=raw_probabilities,
-            saveDir=plots_folder,
-            fig_name=f"unit_{unit}_cell_type_predictions",
-            plot=False,
-            cbin=1,
-            cwin=2000,
-            figsize=(10, 4),
-            LABELMAP=correspondence,
-            C4_COLORS=C4_COLORS,
-            fs=30000,
-            unit_id=unit,
-        )
-
->>>>>>> 7c8979a0
     plot_survival_confidence(
         raw_probabilities,
         correspondence,
         ignore_below_confidence=args.threshold,
         saveDir=plots_folder,
     )
+    # Save the raw probabilities and the label correspondence for power users
+    np.save(
+        os.path.join(plots_folder, "ensemble_predictions_ncells_nclasses_nmodels.npy"),
+        raw_probabilities,
+    )
+    pd.DataFrame(correspondence, index=[0]).to_csv(
+        os.path.join(plots_folder, "label_correspondence.tsv"), sep="\t", index=False
+    )
+
+    end_time = time.perf_counter()
+    print("Cell type classfication execution time: ", end_time - start_time)
 
 
 if __name__ == "__main__":
@@ -625,14 +556,6 @@
     )
     parser.set_defaults(mli_clustering=False)
 
-<<<<<<< HEAD
-    end_time = time.time()
-    print('Cell type classfication execution time: ', end_time-start_time)
-
-
-if __name__ == "__main__":
-    main()
-=======
     parser.add_argument(
         "--soft_layer",
         action="store_true",
@@ -655,5 +578,4 @@
     )
 
     args = parser.parse_args()
-    main(**vars(args))
->>>>>>> 7c8979a0
+    main(**vars(args))