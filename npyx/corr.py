# -*- coding: utf-8 -*-
"""
2018-07-20
@author: Maxime Beau, Neural Computations Lab, University College London
"""

import os
import os.path as op; opj=op.join
from pathlib import Path
import psutil

import warnings
warnings.simplefilter('ignore', category=RuntimeWarning)

from numba import njit, prange
from numba.typed import List
from joblib import Parallel, delayed
import multiprocessing
num_cores = multiprocessing.cpu_count()

import numpy as np
import pandas as pd

from scipy.interpolate import interp1d
import progressbar as pgb

from npyx.utils import npa, sign, thresh_consec, zscore, split, get_bins, \
                    _as_array, _unique, _index_of, any_n_consec, assert_int, smooth

from npyx.io import read_spikeglx_meta
from npyx.gl import get_units, get_source_dp_u, get_rec_len, assert_same_dataset, assert_multi
from npyx.spk_t import trn, trnb, binarize, firing_periods,\
                        get_firing_periods, isi, mfr, train_quality
#import npyx.spk_t as spk_t #  spk_t.trn, trnb, binarize, spk_t.firing_periods, get_firing_periods

import scipy.signal as sgnl
from npyx.stats import pdf_normal, pdf_poisson, cdf_poisson, fractile_normal

def make_phy_like_spikeClustersTimes(dp, U, subset_selection='all', prnt=True, trains=None):
    '''If provided, dic must be of the form {unit1:train1InSamples, unit2:...}'''
    trains_dic={}
    if trains is None:
        for iu, u in enumerate(U):
            # Even lists of strings can be dealt with as integers by being replaced by their indices
            trains_dic[iu]=trn(dp, u, sav=True, subset_selection=subset_selection, prnt=prnt) # trains in samples
    else:
        assert len(trains)>1
        assert type(trains) in [list, np.ndarray]
        for iu, t in enumerate(trains):
            assert len(t)>0
            trains_dic[iu]=t
    spikes=make_matrix_2xNevents(trains_dic).astype('int64')

    return spikes[0,:], spikes[1,:] # equivalent of spike_times.npy and spike_clusters.npy

def make_matrix_2xNevents(dic):
    '''
    Parameters:
        - dic: dictionnary, keys are timeseries labels (eg. trials, or unit indices) and values timeseries

    Returns:
        - 2 x Nevents numpy array, labels in first row and timestamps of respective timeserie in second row.
          Format equivalent of hstack of spike_times.npy and spike_clusters.npy
    '''
    m = np.empty((2, 0))
    for k, v in dic.items():
        m = np.concatenate((m, np.vstack((v, np.full(v.shape, k)))), axis=1)
    sortedIdx = np.argsort(m[0,:])
    rows = np.array([[0], [1]])
    m = m[rows, sortedIdx]

    return m

def crosscorrelate_cyrille(dp, bin_size, win_size, U, fs=30000, symmetrize=True, subset_selection='all', prnt=False, trains=None):
    '''Returns the crosscorrelation function of two spike trains.
       - dp: (string): DataPath to the Neuropixels dataset.
       - win_size (float): window size, in milliseconds
       - bin_size (float): bin size, in milliseconds
       - U (list of integers): list of units indices.
       - fs: sampling rate (Hertz). Default 30000.
       - symmetrize (bool): symmetrize the semi correlograms. Default=True.
       - trains: dictionnary of trains, to calculate the CCG of an arbitrary list of trains in SAMPLES for fs=30kHz.'''

    #### Get clusters and times
    U=list(U)

    spike_times, spike_clusters = make_phy_like_spikeClustersTimes(dp, U, subset_selection=subset_selection, prnt=prnt, trains=trains)

    return crosscorr_cyrille(spike_times, spike_clusters, win_size, bin_size, fs, symmetrize)

def crosscorr_cyrille(times, clusters, win_size, bin_size, fs=30000, symmetrize=True):
    '''Returns the crosscorrelation function of two spike trains.
       - times: array of concatenated times of all neurons, sorted in time, in samples.
       - clusters: corresponding array of neuron indices
       - win_size (float): window size, in milliseconds
       - bin_size (float): bin size, in milliseconds
       - U (list of integers): list of units indices.
       - fs: sampling rate (Hertz). Default 30000.
       - symmetrize (bool): symmetrize the semi correlograms. Default=True.
       - trains: dictionnary of trains, to calculate the CCG of an arbitrary list of trains in SAMPLES for fs=30kHz.'''
    #### Troubleshooting
    assert fs > 0.
    bin_size = np.clip(bin_size, 1000*1./fs, 1e8)  # in milliseconds
    binsize = int(np.ceil(fs * bin_size*1./1000))  # in samples
    assert binsize >= 1 # Cannot be smaller than a sample time

    win_size = np.clip(win_size, 1e-2, 1e8)  # in milliseconds
    winsize_bins = 2 * int(.5 * win_size *1./ bin_size) + 1 # Both in millisecond
    assert winsize_bins >= 1
    assert winsize_bins % 2 == 1

    phy_ss, spike_clusters = times, clusters
    units = _unique(spike_clusters)#_as_array(U) # Order of the correlogram: order of the inputted list U (replaced by its indices - see make_phy_like_spikeClustersTimes)
    n_units = len(units)

    #### Compute crosscorrelograms
    # Shift between the two copies of the spike trains.
    shift = 1 # in indices of the spike times array... RESOLUTION OF 1 SAMPLE!

    # At a given shift, the mask precises which spikes have matching spikes
    # within the correlogram time window.

    mask = np.ones_like(phy_ss, dtype=np.bool)

    correlograms = np.zeros((n_units, n_units, winsize_bins // 2 + 1), dtype=np.int32) # Only computes semi correlograms (//2)
    #print(" - CCG bins: ", winsize_bins)

    # The loop continues as long as there is at least one spike with
    # a matching (neighbouring) spike.
    # Mask is updated at each iteration,
    # shift is incremented at each iteration.
    while mask[:-shift].any():

        # Number of time samples between spike i and spike i+shift.
        phy_ss = _as_array(phy_ss)
        spike_diff = phy_ss[shift:] - phy_ss[:-shift] #phy_ss[:len(phy_ss) - shift]

        # Binarize the delays between spike i and spike i+shift.
        # Spike diff is populated with time differences is samples for an overlap of shift.
        # max: conversion of spike to spike differences from samples to correlogram bins.
        # "How many bins away are neighbouring spikes"
        spike_diff_b = spike_diff // binsize # binsize is in samples.
        # DELTA_Ts ARE ALWAYS POSITIVE

        # Spikes with no matching spikes in the window are masked.
        # spike_diff_b has the size of phy_ss[:-shift] hence mask[:-shift]
        # max: i.e. spikes which do not have neighbouring spikes are masked
        # (further than half the correlogram window winsize_bins // 2).
        # -->> THIS IS WHERE OUTLYER DELTA_Ts IN BINS ARE EXCLUDED,
        # THE ONLY REMAINING ONES ARE STRICTLY WITHIN THE CORRELOGRAM WINDOW
        mask[:-shift][spike_diff_b > (winsize_bins // 2)] = False

        # Cache the masked spike delays.
        m = mask[:-shift].copy()
        delta_t_bins_filtered = spike_diff_b[m] # remove the spike diffs calculated from spikes with no neighbouring spike

        # Find the indices in the raveled correlograms array that need
        # to be incremented, taking into account the spike units.
        spike_clusters_i = _index_of(spike_clusters, units)
        end_units_i=spike_clusters_i[:-shift][m]
        start_units_i=spike_clusters_i[+shift:][m]
        # numpy ravel_nulti_index -> PROPERLY INDEX THE DELTA_Ts IN BINS TO THEIR PAIRS OF UNITS
        # first argument: one array for each dimension
        # second argument: size of each dimension (NunitsxNunitsxWindow/binsize)
        indices = np.ravel_multi_index((end_units_i, start_units_i, delta_t_bins_filtered), correlograms.shape)

        # Increment the matching spikes in the correlograms array.
        # arr, indices shapes are NunitsxNunitsxNbins
        # bbins shape is NunitsxNunitsx:len(bbins) where bbins[2] goes from 0 to <=Nbins
        arr = correlograms.ravel() # Alias -> modif of arr will apply to correlograms
        arr = _as_array(arr)
        indices = _as_array(indices)
        bbins = np.bincount(indices) # would turn [0,2,3,5]ms into [1,0,1,1,0,1]
        arr[:len(bbins)] += bbins # increments the NunitsxNunits histograms at the same time

        shift += 1

    # Remove ACG peaks (perfectly correlated with themselves)
    correlograms[np.arange(n_units),
                      np.arange(n_units),
                      0] = 0

    if symmetrize==True:
        n_units, _, n_bins = correlograms.shape
        assert n_units == _
        # We symmetrize c[i, j, 0].
        # This is necessary because the algorithm in correlograms()
        # is sensitive to the order of identical spikes.
        correlograms[..., 0] = np.maximum(correlograms[..., 0],
                                          correlograms[..., 0].T)
        sym = correlograms[..., 1:][..., ::-1]
        sym = np.transpose(sym, (1, 0, 2))
        correlograms = np.dstack((sym, correlograms))

#    if normalize:
#        correlograms = np.apply_along_axis(lambda x: x*1./np.sum(x) if np.sum(x)!=0 else x, 2, correlograms)

    return correlograms

def ccg(dp, U, bin_size, win_size, fs=30000, normalize='Hertz', ret=True, sav=True, prnt=True, subset_selection='all', again=False, trains=None):
    '''
    ********
    routine from routines_spikes
    computes crosscorrelogram (1, window/bin_size) - int64, in Hertz
    ********

     - dp (string): DataPath to the Neuropixels dataset.
     - u (list of ints or str): list of units indices. If str, format has to be 'datasetIndex_unitIndex'.
     - win_size: size of binarized spike train bins, in milliseconds.
     - bin_size: size of crosscorrelograms bins, in milliseconds.
     - rec_len: length of the recording, in seconds. If not provided, time of the last spike.
     - fs: sampling frequency, in Hertz. 30000 for standard Neuropixels recordings.
     - Normalize: either 'Counts' (no normalization), 'Hertz' (trigger-units-spikes-aligned inst.FR of target unit)
      or 'Pearson' (in units of pearson correlation coefficient).
      - ret (bool - default False): if True, train returned by the routine.
      If False, by definition of the routine, drawn to global namespace.
      - sav (bool - default True): if True, by definition of the routine, saves the file in dp/routinesMemory.

      returns numpy array (Nunits, Nunits, win_size/bin_size)

    '''
    assert normalize in ['Counts', 'Hertz', 'Pearson', 'zscore'], \
        "WARNING ccg() 'normalize' argument should be a string in ['Counts', 'Hertz', 'Pearson', 'zscore']."

    # Preformat
    U=list(U)
    assert len(U)>=2
    if U[0]==U[1]: U=[U[0]] # Handling autocorrelograms
    same_ds=assert_same_dataset(U) if assert_multi(dp) else False
    U_=U.copy()
    for iu,u in enumerate(U_):
        (dp1, U_[iu]) = get_source_dp_u(dp, u) if same_ds else (dp, u)
    dp=dp1;del dp1
    sortedU=U_.copy()
    if trains is not None:
        if len(sortedU)>1:
            trains=[trains[isort] for isort in np.argsort(sortedU)]
    sortedU.sort()

    bin_size = np.clip(bin_size, 1000*1./fs, 1e8)
    # Search if the variable is already saved in dp/routinesMemory
    dprm = Path(dp,'routinesMemory')
    if not os.path.isdir(dprm):
        os.makedirs(dprm)
    fn='ccg{}_{}_{}_{}({}).npy'.format(str(sortedU).replace(" ", ""), str(bin_size), str(int(win_size)), normalize, str(subset_selection)[0:50].replace(' ', ''))
    if os.path.exists(Path(dprm,fn)) and not again and trains is None:
        if prnt: print("File {} found in routines memory.".format(fn))
        crosscorrelograms = np.load(Path(dprm,fn))
        crosscorrelograms = np.asarray(crosscorrelograms, dtype='float64')
    # if not, compute it
    else:
        if prnt: print("File {} not found in routines memory.".format(fn))
        crosscorrelograms = crosscorrelate_cyrille(dp, bin_size, win_size, sortedU, fs, True, subset_selection=subset_selection, prnt=prnt, trains=trains)
        crosscorrelograms = np.asarray(crosscorrelograms, dtype='float64')
<<<<<<< HEAD
#        breakpoint()
        if not any(crosscorrelograms.ravel()!=0): # no spikes were found in this period
=======
        if crosscorrelograms.shape[0]<len(U): # no spikes were found in this period
>>>>>>> b6664a8c
            crosscorrelograms=np.zeros((len(U), len(U), crosscorrelograms.shape[2]))
        if normalize in ['Hertz', 'Pearson', 'zscore']:
            for i1,u1 in enumerate(sortedU):
                Nspikes1=len(trn(dp, u1, prnt=False, subset_selection=subset_selection))
                #imfr1=np.mean(1000./isi(dp, u1)[isi(dp, u1)>0])
                for i2,u2 in enumerate(sortedU):
                    Nspikes2=len(trn(dp, u2, prnt=False, subset_selection=subset_selection))
                    #imfr2=np.mean(1000./isi(dp, u2)[isi(dp, u2)>0])
                    arr=crosscorrelograms[i1,i2,:]
                    if normalize == 'Hertz':
                        crosscorrelograms[i1,i2,:]=arr*1./(Nspikes1*bin_size*1./1000)
                    elif normalize == 'Pearson':
                        crosscorrelograms[i1,i2,:]=arr*1./np.sqrt(Nspikes1*Nspikes2)
                    elif normalize=='zscore':
                        crosscorrelograms[i1,i2,:]=zscore(arr, 4./5)


        # Save it only if no custom trains were provided
        if sav and trains is None:
            np.save(Path(dprm,fn), crosscorrelograms)

    # Structure the 3d array to return accordingly to the order of the inputed units U
    if crosscorrelograms.shape[0]>1:
        sortedC = np.zeros(crosscorrelograms.shape)
        sortedU=np.array(sortedU)
        for i1, u1 in enumerate(U_):
            for i2, u2 in enumerate(U_):
                ii1, ii2 = np.nonzero(sortedU==u1)[0], np.nonzero(sortedU==u2)[0]
                sortedC[i1,i2,:]=crosscorrelograms[ii1, ii2, :]
    else:
        sortedC=crosscorrelograms

    return sortedC

def acg(dp, u, bin_size, win_size, fs=30000, normalize='Hertz', ret=True, sav=True, prnt=True, subset_selection='all', again=False):
    '''
    dp,
    u,
    bin_size,
    win_size,
    fs=30000,
    symmetrize=True,
    normalize=False,
    normalize1=True,
    ret=True,
    sav=True,
    prnt=True'''
    u = u[0] if type(u)==list else u
    bin_size = np.clip(bin_size, 1000*1./fs, 1e8)
    '''
    ********
    routine from routines_spikes
    computes autocorrelogram (1, window/bin_size) - int64, in Hertz
    ********

     - dp (string): DataPath to the Neuropixels dataset.
     - u (int): unit index
     - win_size: size of binarized spike train bins, in milliseconds.
     - bin_size: size of autocorrelograms bins, in milliseconds.
     - rec_len: length of the recording, in seconds. If not provided, time of the last spike.
     - fs: sampling frequency, in Hertz.
     - ret (bool - default False): if True, train returned by the routine.
      If False, by definition of the routine, drawn to global namespace.
      - sav (bool - default True): if True, by definition of the routine, saves the file in dp/routinesMemory.

      returns numpy array (win_size/bin_size)
      '''
    # NEVER save as acg..., uses the function ccg() which pulls out the acg from files stored as ccg[...].
    return ccg(dp, [u,u], bin_size, win_size, fs, normalize, ret, sav, prnt, subset_selection, again)[0,0,:]

def scaled_acg(dp, units, cut_at = 150, bs = 0.5, fs=30000, normalize='Hertz', min_sec = 180, again = False, first_n_minutes = 20, consecutive_n_seconds = 180, acg_window_len = 3, acg_chunk_size = 10, gauss_window_len = 3, gauss_chunk_size = 10, use_or_operator = False):
    """
    - get the spike times passing our quality metric from the first 20 mins
    - get the argmax of the quality ISI
    - find the corresponding acg
    - shift the ACG in x-axis so the peak is aligned at the 100th value of the vector
    - scale the ACG with the the mfr for the quality period
    - return scaled ACG
    - depending whether it is a single unit or a list of units return a matrix
    """

    spike_clusters= np.load(Path(dp, 'spike_clusters.npy'))
    # check if units are a list
    if isinstance(units, (int, np.int16, np.int32, np.int64)):
        # check if it's len 1
        units = [units]
    elif isinstance(units, str):
        if units.strip() == 'all':
            units = get_units(dp, quality = 'good')
        else:
            raise ValueError("You can only pass 'all' as a string")
    elif isinstance(units, list):
        pass
    else:
            raise TypeError("Only the string 'all', ints, list of ints or ints disguised as floats allowed")

    return_acgs = []
    return_isi_mode = []
    return_isi_hist_counts = []
    return_isi_hist_range_clipped = []
    return_cut_acg_unnormed = []

    for unit in units:
#        print(unit)
        if len(spike_clusters[spike_clusters == unit]) > 1_000:
            # train quality throws two warnings, ignore these
            with warnings.catch_warnings():
                warnings.simplefilter("ignore")

                # get the spikes that passed our quality metric
                good_times_list = train_quality(dp, unit, first_n_minutes = 20, consecutive_n_seconds = consecutive_n_seconds, acg_window_len=acg_window_len, acg_chunk_size = acg_chunk_size, gauss_window_len = gauss_window_len, gauss_chunk_size = gauss_chunk_size, use_or_operator = use_or_operator)


            if len(good_times_list) >1 :

                # make a tuple to be passed as the good_sections parameter
                good_sections = [tuple(x) for x in good_times_list[0]]

                # arbitrary filter, need at least 180 good seconds to continue
                all_time = np.sum(np.ptp(good_sections, axis = 1))
                if all_time >min_sec:

                    unit_isi= isi(dp, unit, subset_selection = good_sections, again = again)/30
                    # get the mfr of the section that pass our criteria
                    mean_fr = mfr(dp, unit, subset_selection = good_sections)
                    # pass the outputs of the unit ISI to get a histogram with given binsize
                    isi_hist_counts, isi_hist_range = np.histogram(unit_isi, bins = np.arange(0,100,bs))
                    #get the mode of the ISI values that are larges than 3ms
                    # first smooth the ISI, convolving it with a gaussian
                    isi_hist_counts = smooth(isi_hist_counts, sd=1)
                    # next the ISI and the ACG need to be made of the same shape, ISI is longer by one
                    isi_hist_range_clipped = isi_hist_range[:-1]
                    isi_mode = isi_hist_range_clipped[np.argmax(isi_hist_counts)]
                    # get the ACG for the unit 
                    unit_acg = acg(dp, unit, bin_size= bs, win_size = isi_mode * 20, fs = fs, normalize = normalize,  subset_selection = good_sections, prnt = False, again = again)

                    # rewrite ISI mode so it is divided by bin size
                    isi_mode_bin = isi_mode / bs
                    half_len = unit_acg.shape[0]//2

                    # divide by MFR to normalise shape of ACG 
                    cut_acg_unnormed = unit_acg[half_len:]
                    cut_acg = cut_acg_unnormed/mean_fr

                    # upsample the ACG so that the peak is at 100
                    interp_fn = interp1d(np.linspace(0, half_len, cut_acg.shape[0]),cut_acg,axis=-1)
                    new_wave = interp_fn(np.linspace(0, half_len, int(cut_acg.shape[0]*100/isi_mode_bin )))

                    normed_new = new_wave/ np.mean(new_wave[:-50])
                    return_acgs.append(normed_new[:cut_at])
                    return_isi_mode.append(isi_mode)
                    return_isi_hist_counts.append(isi_hist_counts)
                    return_isi_hist_range_clipped.append(isi_hist_range_clipped)
                    return_cut_acg_unnormed.append(cut_acg_unnormed)

                else:
                    normed_new = np.zeros(cut_at)
                    short_zeros = np.zeros(10)
                    return_acgs.append(normed_new)
                    return_isi_mode.append(short_zeros)
                    return_isi_hist_counts.append(short_zeros)
                    return_isi_hist_range_clipped.append(short_zeros)
                    return_cut_acg_unnormed.append(short_zeros)

            else:
                normed_new = np.zeros(cut_at)
                return_acgs.append(normed_new)
                short_zeros = np.zeros(10)
                return_isi_mode.append(short_zeros)
                return_isi_hist_counts.append(short_zeros)
                return_isi_hist_range_clipped.append(short_zeros)
                return_cut_acg_unnormed.append(short_zeros)

        else:
            normed_new = np.zeros(cut_at)
            return_acgs.append(normed_new)
            short_zeros = np.zeros(10)
            return_isi_mode.append(short_zeros)
            return_isi_hist_counts.append(short_zeros)
            return_isi_hist_range_clipped.append(short_zeros)
            return_cut_acg_unnormed.append(short_zeros)

    # I want to return numpy arrays, and inorder to do this the lists going into
    # the arrays need to be the same length. Hence we can find the list with the maximal length,
    # and for all lists that are not this long add np.nan values to it

    # get the maximal length of each sublist
    len_isi_hist_counts = np.max([ i.shape[0] for i in return_isi_hist_counts])
    len_isi_hist_range_clipped = np.max([i.shape[0] for i in return_isi_hist_range_clipped])
    len_cut_acg_unnormed = np.max([i.shape[0] for i in return_cut_acg_unnormed])

    # append the missing number of np.nan values to each list that is shorter than max value
    np_isi_hist_counts = np.array([list(xi) + [np.nan] * (len_isi_hist_counts - len(xi)) for xi in return_isi_hist_counts])
    np_isi_hist_range_clipped = np.array([list(xi) + [np.nan] * (len_isi_hist_range_clipped - len(xi)) for xi in return_isi_hist_range_clipped])
    np_cut_acg_unnormed = np.array([list(xi) + [np.nan] * (len_cut_acg_unnormed - len(xi)) for xi in return_cut_acg_unnormed])


    return np.vstack(return_acgs), np.array(return_isi_mode), np_isi_hist_counts, np_isi_hist_range_clipped, np_cut_acg_unnormed


def ccg_stack(dp, U_src=[], U_trg=[], cbin=0.2, cwin=80, normalize='Counts', all_to_all=False, name=None, sav=True, again=False, subset_selection='all'):
    '''
    Routine generating a stack of correlograms for faster subsequent analysis,
    between all U_src and U_trg units.
    In order to save a stack and retrieve it later, it is mandatory to provide a 'name' argument.
    It is possible to retrieve a stack with a given name without providing the corresponding units.
    Parameters:
        - dp:        string, datapath
        - U_src:     list/array, source units of correlograms
        - U_trg:     list/array, target units of correlograms
          If no U_src or U_trg are provided but a name is provided, 2 empty arrays will be returned.
        - cbin:      float, correlograms bin size (ms)
        - cwin:      float, correlogram window size (ms)
        - normalize: string, normalization of correlograms | Default: Counts
        - all_to_all: bool, if True returns a U_src x U_trg x bins array (all U_src to U_trg ccgs are computed)
                            else returns a U_src=U_trg x bins array (only the list of pairs U_src[i], U_trg[i] ccgs are computed)
        - name:      string, name of ccg stack (e.g. corticonuclear).
                     HAS to be provided so that the stack can be saved!
        - sav:       bool, whether to save the stack in routines memory.
                     Will only be saved if a name is provided!
    Returns:
        - sigstack: np array, ccg stack containing the ccgs, of shape U_src=U_trg x cwin//cbin+1 if all_to_all=False or U_src x U_trg x cwin//cbin+1 else
        - sigustack: np array, matching unit pairs for each ccg, of shape U_src=U_trg if all_to_all=False or U_src x U_trg else
    '''
    dprm = Path(dp,'routinesMemory')
    if not os.path.isdir(dprm):
        os.makedirs(dprm)
    Nu=len(U_src)+len(U_trg)
    if name is not None:
        norm={'Counts':'c', 'zscore':'z', 'Hertz':'h', 'Pearson':'p'}[normalize]
        fn='ccgstack_{}_{}_{}_{}_{}.npy'.format(name, norm, cbin, cwin, str(subset_selection)[0:50].replace(' ', ''))
        fnu='ccgstack_{}_{}_{}_{}_{}_U.npy'.format(name, norm, cbin, cwin, str(subset_selection)[0:50].replace(' ', ''))

        if op.exists(dprm/fn) and not again:
            stack=np.load(dprm/fn)
            ustack=np.load(dprm/fnu)
            if all_to_all:
                assert stack.ndim==3
            else:
                assert stack.ndim==2
            return stack, ustack
        else:
            if Nu==0: return npa([]),npa([])

    assert len(U_src)>0 and len(U_trg)>0, 'You need to provide at least one source and one target unit!'
    #print('Computing ccg stack...\n'.format())
    bins=get_bins(cwin, cbin)
    if all_to_all:
        pgbar=pgb.ProgressBar(maxval=len(U_src)*len(U_trg)).start()
        ustack=npa(zeros=(len(U_src), len(U_trg), 2)).astype(npa(U_src).dtype)
        stack=npa(zeros=(len(U_src), len(U_trg), len(bins))).astype(float)
        # Case where every CCG would be computed twice - gotta save time if you can
        if np.all(U_src==U_trg):
            for i1, u1 in enumerate(U_src):
                for i2, u2 in enumerate(U_trg):
                    #pgbar.update(i1*len(U_trg)+i2+1)
                    ustack[i1, i2, :]=[u1,u2]
                    if i1==i2:
                        stack[i1, i2, :]=ccg(dp, [u1, u2], cbin, cwin, normalize=normalize, prnt=False, again=again, subset_selection=subset_selection).squeeze()
                    elif i2>i1:
                        stack[i1, i2, :]=ccg(dp, [u1, u2], cbin, cwin, normalize=normalize, prnt=False, again=again, subset_selection=subset_selection)[0,1,:]
                        stack[i2, i1, :]=stack[i1, i2, ::-1]
        else:
            for i1, u1 in enumerate(U_src):
                for i2, u2 in enumerate(U_trg):
                    pgbar.update(i1*len(U_trg)+i2+1)
                    ustack[i1, i2, :]=[u1,u2]
                    stack[i1, i2, :]=ccg(dp, [u1, u2], cbin, cwin, normalize=normalize, prnt=False, again=again, subset_selection=subset_selection)[0,1,:]
    else:
        assert len(U_src)==len(U_trg)
        assert not np.any(U_src==U_trg), 'Looks like you requested to compute a CCG between a unit and itself - check U_src and U_trg.'
        pgbar=pgb.ProgressBar(maxval=len(U_src)).start()
        ustack=npa(zeros=(len(U_src), 2))
        stack=npa(zeros=(len(U_src), len(bins)))
        for i, (u1, u2) in enumerate(zip(U_src, U_trg)):
            pgbar.update(i+1)
            ustack[i, :]=[u1,u2]
            stack[i, :]=ccg(dp, [u1, u2], cbin, cwin, normalize=normalize, prnt=False, again=again, subset_selection=subset_selection)[0,1,:]

    if sav and name is not None:
        np.save(dprm/fn, stack)
        np.save(dprm/fnu, ustack)

    return stack, ustack

def get_ustack_i(U, ustack):
    '''
    Finds indices of units inside a ccg stack.
    Parameters:
        - U: 2d array or unit pairs
        - ustack: 2d or 3d array, units matching a ccg stack (returned by ccg_stack())
    '''
    U=npa(U)
    if U.ndim==1:
        assert U.shape[0]==2
        U=U.reshape((1,2))
    assert U.shape[1]==2, 'U must be 2d array or unit pairs!'
    ii=np.zeros(U.shape) if ustack.ndim==3 else np.zeros(U.shape[0])
    for i, u in enumerate(U):
        mask=(ustack==np.tile([u[0], u[1]], ustack.shape[:-1]+(1,)))
        ii[i]=npa(np.nonzero(np.all(mask, axis=ustack.ndim-1))).flatten()
    return ii.astype(np.int64)

#%% Cross spike intervals distribution (is to ISI what CCG is to ACG)

@njit(cache=True, parallel=False)
def cisi_numba_para(spk1, spk2, available_memory):
    spk1=np.sort(spk1).astype(np.float64)
    spk2=np.sort(spk1).astype(np.float64)
    memory_el=(0.01*available_memory)//spk1.itemsize
    if memory_el<((len(spk1)*len(spk2))*0.1):
        s=int(len(spk1)//((len(spk1)*len(spk2))//memory_el))
        chunks=split(List(spk1), sample_size=s, return_last=True, overlap=0)
    else:
        s=len(spk1)
        chunks=np.expand_dims(spk1, 0)
    # the trick to make things fast is to only consider
    # the relevant slice of spk2, which is possible assuming that spk1 and spk2 are sorted
    isi_1to2=np.zeros(len(spk1))
    n=chunks.shape[0]
    for i in range(n):
        chunk=chunks[i]
        if i==n-1:chunk=chunk[~np.isnan(chunk)]

        m1=np.array(list(spk2>=chunk[0])[1:]+[True]) # shift left to add spike right before
        m2=np.array([True]+list(spk2<=chunk[-1])[:-1]) # shift right to add spike right after
        chunk2=spk2[m1&m2]

        a1=(chunk*np.ones((chunk2.shape[0], chunk.shape[0]))).T
        a2=chunk2*np.ones((chunk.shape[0], chunk2.shape[0]))
        d=np.abs(a1-a2)
        for di in range(d.shape[0]):
            isi_1to2[i*s+di]=np.min(d[di])

    return isi_1to2


@njit
def cisi_numba(spk1, spk2, available_memory):
    spk1=np.sort(spk1).astype(np.float64)
    spk2=np.sort(spk1).astype(np.float64)
    memory_el=(0.01*available_memory)//spk1.itemsize
    if memory_el<((len(spk1)*len(spk2))*0.1):
        s=int(len(spk1)//((len(spk1)*len(spk2))//memory_el))
        chunks=split(List(spk1), sample_size=s, return_last=True, overlap=0)
    else:
        s=len(spk1)
        chunks=np.expand_dims(spk1, 0)
    # the trick to make things fast is to only consider
    # the relevant slice of spk2, which is possible assuming that spk1 and spk2 are sorted
    isi_1to2=np.zeros(len(spk1))
    n=chunks.shape[0]
    for i in prange(n):
        chunk=chunks[i]
        if i==n-1:chunk=chunk[~np.isnan(chunk)]

        m1=np.array(list(spk2>=chunk[0])[1:]+[True]) # shift left to add spike right before
        m2=np.array([True]+list(spk2<=chunk[-1])[:-1]) # shift right to add spike right after
        chunk2=spk2[m1&m2]

        d=np.abs(np.expand_dims(chunk,1)-chunk2)
        for di in prange(d.shape[0]):
            isi_1to2[i*s+di]=np.min(d[di])

    return isi_1to2

# @njit
# def next_cisi(spk1, spk2, direction=1):
#     t_12=np.array(list(spk1)+list(spk2))
#     i_12=np.array([False]*len(spk1)+[True]*len(spk2)) # numba compatible .astype(bool)
#     i_12=i_12[np.argsort(t_12)]
#     t_12.sort()
#     i_init=np.arange(len(t_12))
#     nxt_12=np.zeros(len(i_12))
#     m=np.array([True])
#     while np.any(m):
#         m=list((~i_12[:-1])&i_12[1:])+[False] # 0s followed by 1s
#         mshift=np.array([False]+m[:-1]) # m is the mask for spk1, mshift for spk2
#         m=np.array(m)
#         nxt_12[i_init[m]]=t_12[mshift]-t_12[m] # t of index 1 - t of index 0 = cross interspike interval
#         i_12=i_12[~m]
#         t_12=t_12[~m]
#         i_init=i_init[~m]
#     return t_12, nxt_12

# @njit
# def prev_cisi(spk1, spk2, direction=1):
#     t_12=np.array(list(spk1)+list(spk2))
#     i_12=np.array([False]*len(spk1)+[True]*len(spk2)) # numba compatible .astype(bool)
#     i_12=i_12[np.argsort(t_12)]
#     t_12.sort()
#     i_init=np.arange(len(t_12))
#     nxt_12=np.zeros(len(i_12))
#     m=np.array([True])
#     count=0
#     while np.any(m):
#         count+=1
#         m=list(i_12[:-1]&(~i_12[1:]))+[False] # 1s followed by 0s
#         mshift=np.array([False]+m[:-1]) # m is the mask for spk2, mshift for spk1
#         m=np.array(m)
#         nxt_12[i_init[mshift]]=t_12[mshift]-t_12[m]
#         i_12=i_12[~mshift]
#         t_12=t_12[~mshift]
#         i_init=i_init[~mshift]
#     return t_12, nxt_12, count

def get_cisi1(spk1, spk2, direction=0, prnt=True):
    '''
    Computes cross spike intervals i.e time differences between
    every spike of spk1 and the following/preceeding spike of spk2.
    Parameters:
        - spk1: list/array of INTEGERS, time series
        - spk2: list/array of INTEGERS, time series
        - direction: 1, -1 or 0, whether to return following or preceeding interval
                    or for 0, the smallest interval of either
                    (in this case not only consecutive 1,2 or 2,1 ISIs are considered but all spikes of 1)
    Returns:
        - cisi: cross interspike intervals corresponding to spk1 spikes
    '''
    assert direction in [1, 0, -1]

    # Concatenate and sort spike times of spk1 and 2
    # (Ensure that there is at least one spk2 spike smaller than/bigger than any spk1 spike)
    t_12=np.append(spk1, spk2)
    i_12=np.array([False]*len(spk1)+[True]*len(spk2), dtype=np.bool)
    i_12=i_12[np.argsort(t_12)]
    t_12.sort()

    # Get spikes 1 and 2 relative indices in the concatenated sorted train
    i1_12,=np.nonzero(~i_12)
    i2_12,=np.nonzero(i_12)

    # get previous and next spk2 for every spk1
    # trick: argmax returns the first max value if several (i.e. 1 in binary array)
    # need to ensure th at the mask resulting from the comparison has at least one 1
    # i.e. the very first and very last spikes should be from spk2 - cf.startpad and endpad
    memory_el=(0.01*psutil.virtual_memory().available)//spk1.itemsize
    if memory_el<((len(spk1)*len(spk2))*0.1):
        s=int(len(spk1)//((len(spk1)*len(spk2))//memory_el))
        chunks=split(List(i1_12), sample_size=s, return_last=True, overlap=0)
    else:
        s=len(spk1)
        chunks=i1_12[np.newaxis,:]

    nxt2_i=np.zeros(len(i1_12), dtype=int)
    nanmasknxt=np.zeros(len(i1_12), dtype=bool)
    prv2_i=np.zeros(len(i1_12), dtype=int)
    nanmaskprv=np.zeros(len(i1_12), dtype=bool)
    n=chunks.shape[0]
    for i in range(n):
        chunk=chunks[i]
        if i==n-1:chunk=chunk[~np.isnan(chunk)]
        m1=np.append((i2_12>=chunk[0])[1:], [True]) # shift left to add spike right before
        m2=np.append([True], (i2_12<=chunk[-1])[:-1]) # shift right to add spike right after
        chunk2=i2_12[m1&m2]
        if direction in [0,1]:
            m=chunk2>=chunk[:,np.newaxis]
            nxt2_i[i*s:i*s+chunk.shape[0]]=chunk2[np.argmax(m, axis=1)]
            nanmasknxt[i*s:i*s+chunk.shape[0]]=np.all(~m, axis=1)
        if direction in [0,-1]:
            m=chunk2[::-1]<=chunk[:,np.newaxis]
            prv2_i[i*s:i*s+chunk.shape[0]]=chunk2[::-1][np.argmax(m, axis=1)]
            nanmaskprv[i*s:i*s+chunk.shape[0]]=np.all(~m, axis=1)
        if prnt: print(f'Chunk {i+1}/{n} processed...')
    del m
    nxt2_t=t_12[nxt2_i].astype(float)
    nxt2_t[nanmasknxt]=np.nan
    prv2_t=t_12[prv2_i].astype(float)
    prv2_t[nanmaskprv]=np.nan

    # among the next and/or previous spk2 spikes, keep the closest one in time
    # (just keep the time diff, not the spk2 spike time)
    if direction==0:
        cisi=np.nanmin(np.vstack([(nxt2_t-spk1), (spk1-prv2_t)]), axis=0)
    elif direction==1:
        cisi=nxt2_t-spk1
    elif direction==-1:
        cisi=spk1-prv2_t

    return cisi

def get_cisi(spk1, spk2, direction=0, prnt=True):
    '''
    Computes cross spike intervals i.e time differences between
    every spike of spk1 and the following/preceeding spike of spk2.
    Parameters:
        - spk1: list/array of INTEGERS, time series
        - spk2: list/array of INTEGERS, time series
        - direction: 1, -1 or 0, whether to return following or preceeding interval
                    or for 0, the smallest interval of either
                    (in this case not only consecutive 1,2 or 2,1 ISIs are considered but all spikes of 1)
    Returns:
        - spk_1to2: spikes of spk1 directly followed/preceeded by a spike of spk2
        - isi_1to2: corresponding interspike intervals
    '''
    assert direction in [1, 0, -1]
    spk1=np.sort(spk1).astype(np.float64)
    spk2=np.sort(spk2).astype(np.float64)
    isi_1to2=np.zeros(len(spk1))
    # Chunks of 50% of available memory.
    # Chunk size is overestimated because chunks.shape[1] is
    # len(spk2[start_spk2:end_spk2[1]]) not len(spk2)
    memory_el=(0.01*psutil.virtual_memory().available)//spk1.itemsize
    if memory_el<((len(spk1)*len(spk2))*0.1):
        s=int(len(spk1)//((len(spk1)*len(spk2))//memory_el))
        chunks=split(List(spk1), sample_size=s, return_last=True, overlap=0)
    else:
        s=len(spk1)
        chunks=spk1[np.newaxis,:]
    # the trick to make things fast is to only consider
    # the relevant slice of spk2, which is possible assuming that spk1 and spk2 are sorted
    n=chunks.shape[0]
    for i in range(n):
        chunk=chunks[i]
        if i==n-1:chunk=chunk[~np.isnan(chunk)]
        # start_spk2=np.nonzero(spk2<chunk[0])[0][-1:]
        # if not np.any(start_spk2): start_spk2=np.array([0]) #  case when first spk2 is later than all chunk spikes
        # end_spk2=np.nonzero(spk2>chunk[-1])[0][:1]+1
        # if not np.any(end_spk2): chunk2=spk2[start_spk2[0]:] #  case when last spk2 is earlier than all chunk spikes
        # else: chunk2=spk2[start_spk2[0]:end_spk2[0]]
        m1=np.append((spk2>=chunk[0])[1:], [True]) # shift left to add spike right before
        m2=np.append([True], (spk2<=chunk[-1])[:-1]) # shift right to add spike right after
        chunk2=spk2[m1&m2]
        d=(chunk[:, np.newaxis]-chunk2)
        if direction==1:
            d*=-1
            d[d<0]=np.nan
        elif direction==-1:
            d[d<0]=np.nan
        elif direction==0:
            d=np.abs(d)
        isi_1to2[i*s:i*s+d.shape[0]]=np.nanmin(d, axis=1)
        if prnt: print(f'Chunk {i+1}/{n} processed...')

    return isi_1to2

def par_process(i, chunk, spk2, n, direction):
    # the trick to make things fast is to only consider
    # the relevant slice of spk2, which is possible assuming that spk1 and spk2 are sorted
    if i==n-1:chunk=chunk[~np.isnan(chunk)]
    # start_spk2=np.nonzero(spk2<chunk[0])[0][-1:]
    # if not np.any(start_spk2): start_spk2=np.array([0]) #  case when first spk2 is later than all chunk spikes
    # end_spk2=np.nonzero(spk2>chunk[-1])[0][:1]+1
    # if not np.any(end_spk2): chunk2=spk2[start_spk2[0]:] #  case when last spk2 is earlier than all chunk spikes
    # else: chunk2=spk2[start_spk2[0]:end_spk2[0]]
    m1=np.append((spk2>=chunk[0])[1:], [True]) # shift left to add spike right before
    m2=np.append([True], (spk2<=chunk[-1])[:-1]) # shift right to add spike right after
    chunk2=spk2[m1&m2]
    d=(chunk[:, np.newaxis]-chunk2)
    if direction==1:
        d*=-1
        d[d<0]=np.nan
    elif direction==-1:
        d[d<0]=np.nan
    elif direction==0:
        d=np.abs(d)
    return np.nanmin(d, axis=1)

def get_cisi_parprocess(spk1, spk2, direction=0, prnt=True):
    '''
    Computes cross spike intervals i.e time differences between
    every spike of spk1 and the following/preceeding spike of spk2.
    Parameters:
        - spk1: list/array of INTEGERS, time series
        - spk2: list/array of INTEGERS, time series
        - direction: 1, -1 or 0, whether to return following or preceeding interval
                    or for 0, the smallest interval of either
                    (in this case not only consecutive 1,2 or 2,1 ISIs are considered but all spikes of 1)
    Returns:
        - spk_1to2: spikes of spk1 directly followed/preceeded by a spike of spk2
        - isi_1to2: corresponding interspike intervals
    '''
    assert direction in [1, 0, -1]
    spk1=np.sort(spk1).astype(np.float64)
    spk2=np.sort(spk2).astype(np.float64)
    # Chunks of 50% of available memory.
    # Chunk size is overestimated because chunks.shape[1] is
    # len(spk2[start_spk2:end_spk2[1]]) not len(spk2)
    memory_el=(0.01*psutil.virtual_memory().available)//spk1.itemsize
    if memory_el<((len(spk1)*len(spk2))*0.1):
        s=int(len(spk1)//((len(spk1)*len(spk2))//memory_el))
        chunks=split(List(spk1), sample_size=s, return_last=True, overlap=0)
    else:
        s=len(spk1)
        chunks=spk1[np.newaxis,:]

    n=chunks.shape[0]
    inputs=[(i, chunk) for i, chunk in enumerate(chunks)]
    results=Parallel(n_jobs=num_cores, backend="threading")(delayed(par_process)(inp[0], inp[1], spk2, n, direction) for inp in inputs)

    return np.concatenate(results).ravel()

#%% Pairwise correlations, synchrony, population coupling

from neo import SpikeTrain
from elephant.conversion import BinnedSpikeTrain
from elephant.spike_train_correlation import covariance, corrcoef
from quantities import ms

def pearson_corr(M):
    '''
    Calculate the NxN matrix of pairwise Pearson’s correlation coefficients
    between all combinations of Ncells spike trains.
    # Parameters
    - M: binary trains matrix, Ncells x Nbins
    # Outputs
    - C: pairwise correlations matrix, Ncells x Ncells
    '''
    # Sanity checks
    #assert np.all((M<=1) & (M>=0)) # has to be a binary matrix

    # Formula where <bi-mi, bj-mj> is the dot product of mean-substracted tiem series
    # (essentially covariance of i and j)
    # C[i,j] = <bi-mi, bj-mj> / sqrt(<bi-mi, bi-mi>*<bj-mj, bj-mj>)
    # b are trn

    # mean substract raws (bi-mi and bj-mj)
    m=np.mean(M, axis=1)[:,np.newaxis]
    Mc = M-np.tile(m, (1,M.shape[1])) # M centered

    # Calculate dot products of raws (<bi-mi, bj-mj>)
    Mcov = np.dot(Mc, Mc.T)/Mc.shape[1] # M covariance: Mcov[i,j] = np.cov(M[i,:],M[j,:])

    # Calculate C
    MvarVert = np.tile(np.diag(Mcov), (Mcov.shape[1], 1)) # tile diag values (variances) vertically
    MvarHor = np.tile(np.diag(Mcov).reshape((Mcov.shape[1], 1)), (1, Mcov.shape[1]))# tile diag values (variances) horizontally
    MvarProd = np.sqrt(MvarVert*MvarHor) # Variances product: varProd[i,j] = np.sqrt(np.var(M[i,:])*np.var(M[j,:]))
    C = Mcov/MvarProd # corrcoeff pears. is covariance/product of variances

    return C if M.shape[0]>2 else C[0,1] # return corr matrix if more than 2 series, else only the corrcoeff

def pearson_corr_trn(L, b, dp):
    '''
    Calculate the NxN matrix of pairwise Pearson’s correlation coefficients
    between all combinations of Ncells spike trains.
    # Parameters
    - L: list of Ncells spike time trains (arrays or lists), in samples
    - b: bin size to bin spike trains, in milliseconds
    - dp: data path (to get the recording length)
    # Outputs
    - C: pairwise correlations matrix, Ncells x Ncells
    '''
    def bnr(t, b, rec_len):
        return binarize(t, b, 30000, rec_len, False)
    rec_len=np.load(dp+'/spike_times.npy')[-1]
    tb1= bnr(L[0], b, rec_len)
    M=npa(zeros=(len(L), len(tb1)))
    M[0,:]=tb1
    del tb1
    for i, t in enumerate(L[1:]):
        M[i+1,:] = bnr(t)
    return pearson_corr(M)

def correlation_index(L, dt, dp):
    '''
    Calculate the NxN matrix of pairwise correlation indices from Wong, Meister and Shatz 1993
    reviewed by Cutts and Eglen 2014.
    WARNING firing rate biased!
    # Parameters
    - L: list of Ncells spike time trains (arrays or lists), in samples
    - dt: synchronicity window, in ms
    - dp: datapath, to find recording length
    # Outputs
    - C: pairwise correlations indices, Ncells x Ncells
    '''
    # Sanity checks
    assert type(L)==list
    assert len(L)>1
    rec_len = np.load(dp+'/spike_times.npy')[-1]

    # Formula where <bi-mi, bj-mj> is the dot product of mean-substracted tiem series
    # (essentially covariance of i and j)
    # C[i,j] = (Nab[-dt,dt] * T) / (Na*Nb*2*dt)
    # where Nab[-dt,dt] is the number of spikes A falling within -dt,dt windows around psikes B
    C = npa(zeros=(len(L), len(L)))
    for i1, t1 in enumerate(L):
        Na=len(t1)
        for i2, t2 in enumerate(L):
            Nb=len(t2)
            if i1==i2:
                C[i1,i2]=0
            elif i2<i1:
                pass
            else:
                # all to all differences in one shot
                Nab=0
                if len(t1)<len(t2): # screen the spikes of the shortest spike train to earn time
                    t=t1; tt=t2;
                else:
                    t=t2; tt=t1;
                for spk_a in t:
                    d_spka_allb = np.abs(tt-spk_a)
                    Nab+=np.count_nonzero(d_spka_allb<=dt*30)
                C[i1,i2]=C[i2,i1]=(Nab*rec_len)/(Na*Nb*2*dt)

    return C if len(L)>2 else C[0,1] # return corr matrix if more than 2 series, else only the corrcoeff

def synchrony_regehr(CCG, cbin, sync_win=1, fract_baseline=2./5):
    '''
    - CCG: crosscorrelogram array, units does not matter. Should be long enough.
    - cbin"correlogram binsize in millisecond
    - sync_win: synchrony full window in milliseconds
    - baseline_fract: CCG fraction to use to compute baseline
    '''
    nbins=int(sync_win/cbin)+1
    sync_CCG=CCG[len(CCG)//2-nbins//2:len(CCG)//2+nbins//2+1]
    baseline_CCG=np.append(CCG[:int(len(CCG)*fract_baseline/2)],CCG[int(len(CCG)*(1-fract_baseline)/2):])

    sync=np.mean(sync_CCG)/np.mean(baseline_CCG)

    return sync

def synchrony(CCG, cbin, sync_win=1, fract_baseline=4./5):
    '''
    - CCG: crosscorrelogram array, units does not matter. Should be long enough.
    - cbin"correlogram binsize in millisecond
    - sync_win: synchrony full window in milliseconds
    - baseline_fract: CCG fraction to use to compute baseline
    '''
    assert CCG.ndim==1
    CCG=zscore(CCG, fract_baseline)
    nbins=int(sync_win/cbin)+1
    sync_CCG=CCG[len(CCG)//2-nbins//2:len(CCG)//2+nbins//2+1]

    sync=np.mean(sync_CCG)

    return sync

def cofiring_tags(t1, t2, fs, t_end, b=1, sd=1000, th=0.02, again=False, dp=None, u2=None):
    '''
    Returns a boolean array of len of train of t.
    Each t timestamp is tagged True if t1 timestamp(s) occur in the same period,
    False if it is not because the cell was lost due to drift.

    By 'firing' we mean firing above th*100% of its mean firing rate (see get_firing_periods()).

    Serves to compute the denominator of %cells firing around a given spike.
    '''
    periods = firing_periods(t2, fs, t_end, b, sd, th, again, dp, u2)

    tags=(t1*0).astype(bool)
    for p in periods:
        tags=tags|((t1>=p[0])&(t1<=p[1]))

    return tags

def frac_pop_sync(t1, trains, fs, t_end, sync_win=2, b=1, sd=1000, th=0.02, again=False, dp=None, U=None):
    '''
    Returns an array of size len(t1),
    consisting of the fraction of timeseries in trains
    having a timestamp occurring within 'sync_win' ms of each t1 time stamp.
        Denominator - running total N of cells firing, handles drift
        Numerator - N of cells firing withing the predefined synchorny window

    Parameters:
    - t1: np array, time series in SAMPLES - MUST BE INTEGERS
    - trains: list of np arrays in, in SAMPLES - MUST BE INTEGERS
    - fs: float in Hz, t1 and trains sampling frequency
    - t_end: int in samples, end of recording of t1 and trains, in samples
    - sync_win: float in ms, synchrony window to define synchrony
    - b: int in ms, binsize defining the binning of timestamps to define 'broad firing periods' (see npyx.firing_periods)
    - sd: int in ms, gaussian window sd to convolve the binned timestamps defining 'broad firing periods' (see npyx.firing_periods)
 float [0-1], threshold defining the fraction of mean firing rate reached in the 'broad firing periods' (see npyx.firing_periods)
    - again: bool, whether to recompute the firing periods of units in U (trains)
    - dp: string, datapath to dataset with units corresponding to trains - optional, to ensure fast loading of firing_periods
    - U: list, units matching trains (NOT t1)!

    Returns:
    - frac_pop_sync: np array of shape (len(t1),),
      fraction of trains firing within sync_win ms of t1 time stamps [0-1].
    '''
    if U is None:
        U=[None]*len(trains)
    else:
        assert len(U)==len(trains), 'u1 should not be included in U!'
        assert dp is not None, 'Need to provide datapath along with unit indices.'
        t_end = np.load(Path(dp,'spike_times.npy'))[-1,0]
    if t_end is None: t_end=np.max(np.concatenate(trains))

    sync_win=sync_win*fs/1000 # conversion to samples
    # Trick: simply threshold the crossinterspike interval!
    # Each spike gets a 1 or 0 tag for whether the cell#2 fired within this window or not.
    N_pop_firing=(t1*0).astype(float)
    pop_sync=t1*0
    for it2, t2 in enumerate(trains):
        N_cell_firing=cofiring_tags(t1, t2, fs, t_end, b, sd, th, again, dp, U[it2]) # denominator
        N_pop_firing=N_pop_firing+N_cell_firing.astype(int)
        cell_sync=(get_cisi(t1, t2, direction=0, prnt=False)<=sync_win/2) # UNDERCOVER BUG, sync_win not originally converted in samples!!
        pop_sync=pop_sync+(cell_sync&N_cell_firing).astype(int) # cell_sync only counts when cell is considered to fire (single spikes ignored)

    # Last spike will be 0 if t1 last spike happens is the last to happen of the bunch
    # so just give it the value of the spike before
    N_pop_firing[-1]=N_pop_firing[-2]
    # no division by 0 allowed (reflects that cases where no one fired do not count)
    N_pop_firing[N_pop_firing==0]=np.nan
    return pop_sync/N_pop_firing

def fraction_pop_sync(dp, u1, U, sync_win=2, b=1, sd=1000, th=0.02, again=False,
                      t1=None, trains=None, fs=None, t_end=None):
    f'''Wrapper for frac_pop_sync:
        {frac_pop_sync.__doc__}'''
    if t1 is None:
        t1=trn(dp, u1, enforced_rp=0)
        trains=[trn(dp, u2, enforced_rp=0) for u2 in U]
        fs=read_spikeglx_meta(dp)['sRateHz']
        t_end = np.load(Path(dp,'spike_times.npy'))[-1,0]

        return frac_pop_sync(t1, trains, fs, t_end, sync_win=2, b=1, sd=1000, th=0.02, again=again, dp=dp, U=U)
    else:
        assert trains is not None
        assert fs is not None
        assert t_end is not None

        return frac_pop_sync(t1, trains, fs, t_end, sync_win=2, b=1, sd=1000, th=0.02)


def get_cm(dp, units, cbin=0.2, cwin=100, b=5, corrEvaluator='CCG', subset_selection='all'):
    '''Make correlation matrix.
    dp: datapath
    units: units list of the same dataset
    b: bin of spike train if covar, corrcoeff or corrcoeff_MB is used as an evaluator, in milliseconds
    cbin, cwin: CCG bin and win, if CCG is used as correlation evaluator
    corrEvaluator: metric used to evaluate correlation, in ['CCG', 'covar', 'corrcoeff_eleph', 'corrcoeff_MB']
    subset_selection: section of the Neuropixels recording used for evaluation of correlation.'''

    # Sanity checks
    allowedCorEvals = ['CCG', 'covar', 'corrcoeff_eleph', 'corrcoeff_MB']
    try:
        assert corrEvaluator in allowedCorEvals
    except:
        print('WARNING: {} should be in {}. Exiting now.'.format(corrEvaluator, allowedCorEvals))
        return

    # Initialize empty arrays

    if corrEvaluator =='corrcoeff_MB':
        Nbins_bms = len(trnb(dp, units[0], b)) # b in ms
        trnbM = npa(zeros=(len(units), Nbins_bms))
    elif corrEvaluator in ['covar', 'corrcoeff_eleph']:
        rec_len = get_rec_len(dp, unit='milliseconds') # in ms
        trnLs = []
    elif corrEvaluator == 'CCG':
        cmCCG=npa(empty=(len(units), len(units)))

    # Populate empty arrays
    for i1, u1 in enumerate(units):
        if corrEvaluator =='corrcoeff_MB':
            trnbM[i1,:]=trnb(dp, u1, b, constrainBin=False, subset_selection=subset_selection) # b in ms
        elif corrEvaluator in ['covar', 'corrcoeff_eleph']:
            t1 = SpikeTrain(trn(dp, u1, subset_selection=subset_selection)*1./30*ms, t_stop=rec_len)
            trnLs.append(t1)
        elif corrEvaluator == 'CCG':
            for i2, u2 in enumerate(units):
                if u1==u2:
                    cmCCG[i1, i2]=0
                if i1<i2:
                    CCG = ccg(dp, [u1, u2], cbin, cwin, normalize='Counts', subset_selection=subset_selection)[0,1,:]
                    cmCCG[i1, i2] = cmCCG[i2, i1] = synchrony(CCG, cbin, sync_win=1, fract_baseline=2./5)

    # Set correlation matrix and plotting parameters
    if corrEvaluator == 'CCG':
        cm = cmCCG
    elif corrEvaluator == 'covar':
        cm = covariance(BinnedSpikeTrain(trnLs, binsize=b*ms))
    elif corrEvaluator == 'corrcoeff_eleph':
        cm = corrcoef(BinnedSpikeTrain(trnLs, binsize=b*ms))
    elif corrEvaluator == 'corrcoeff_MB':
        cm = pearson_corr(trnbM)

    return cm

#%% Assessment of significance of correlogram modulation

def canUse_Nbins(a=0.05, w=100, b=0.2, n_bins=3):
    '''Function to assess the number of expected triplets (3 consecutive bins) in a crosscorrelogram.
    The confidence of the test used cannot exceed the returned value.
    E.g. for 100 bins or 0.1ms and a
    - a: alpha, confidence level
    - w: correlogram window size, ms
    - b: correlogram bin size, ms

    See Kopelowitz, Lev et Cohen, 2014, JNeuro methods,
    Quantification of pairwise neuronal interactions: going beyond the significance lines.'''
    assert 0<a<1
    assert n_bins in [2,3], "Can only handle 2 or 3 bins"
    n=w/b
    if n_bins==3: expected_triplets=a*(a*n-2)*(a*n-4)/(8*(n-1))
    elif n_bins==2: expected_triplets=a*(a*n-2)*(a*n-2)/(4*(n-1))
    if a>expected_triplets:
        #print("You can use this test, of confidence {0} since the probability of encountering a triplet by chance is {1:.3f}.".format(a, expected_triplets))
        return True
    else:
        print("You CANNOT use this test, of confidence {0} since the probability of encountering a triplet by chance is {1:.3f}.".format(a, expected_triplets))
        return False

def KopelowitzCohen2014_ccg_significance(CCG, cbin=0.2, cwin=100, p_th=0.01, n_consec_bins=3, sgn=-1, fract_baseline=4./5,
                                         law='Normal', multi_comp=False, bin_wise=False, ret_values=True, only_max=True, plot=False):
    '''Function to assess whether a correlogram is significant or not.
    Parameters:
    - a: alpha, confidence level
    - w: correlogram window size, ms
    - b: correlogram bin size, ms
    Returns:
    - True or False, whether the ccg is significantly modulated or not
    See Kopelowitz, Lev et Cohen, 2014, JNeuro methods,
    Quantification of pairwise neuronal interactions: going beyond the significance lines.
    Test1: law='Poisson', alpha=0.05, n_consec_bins=1, bin_wise=True
    Test2: law='Poisson', alpha=0.05, n_consec_bins=1
    Test3: law='Normal',  alpha=0.01, n_consec_bins=1, multi_comp=True
    Test4: law='Normal',  alpha=0.05, n_consec_bins=3                     <<<-- RECOMMENDED BY PAPER
    Test5: law='Normal',  alpha=0.01, n_consec_bins=2
    '''

    assert law in ['Poisson', 'Normal']
    assert 0<p_th<1, "p_th should be between 0 and 1!"
    assert sgn in [-1,1]
    assert n_consec_bins>=1 and round(n_consec_bins)==n_consec_bins

    if n_consec_bins in [2,3]:
        assert law=='Normal', "Using more than 1 bin is not handled when assuming a Poisson distribution."
        assert canUse_Nbins(p_th, cwin, cbin, n_consec_bins)
    if not bin_wise: # else: compute one CI for each bin
        if law=='Poisson':
            crosses=[] # Poisson not handled yet - how to end up with natural integers as ccg values? Spike counts? Can multiplie by random big number?
        elif law=='Normal':
            threshold=fractile_normal(1-p_th/2)*sgn
            CCG=zscore(CCG, frac=fract_baseline) # Z-score
            crosses=thresh_consec(CCG, threshold, sgn=sgn, n_consec=n_consec_bins, only_max=only_max)
    else:
        crosses=[] # bin_wise not handled yet

    if plot:
        fig=plot_pval_borders(CCG, p_th, dist='normal', gauss_baseline_fract=fract_baseline, x=np.arange(-(len(CCG)//2*cbin), len(CCG)//2*cbin+cbin, cbin),
                          xlabel='Time (ms)', ylabel='crosscorrelation (z-score)', title='Test: Kopelowitz et al. 2014'.format(p_th))
        return fig

    if ret_values:
        return crosses
    return np.any(crosses)

def StarkAbeles2009_ccg_sig(CCG, W, WINTYPE='gauss', HF=None, CALCP=True, sgn=-1):
    '''
    Predictor and p-values for CCG using convolution.

    Parameters:
        - CCG: 1D numpy array (a single CCG) or 2D (CCGs in columns). Has to be non-negative integers (counts)
        - W: int, convolution window standard deviation (in samples). Has to be smaller than the CCG length.
        - WINTYPE: string, window type -> 'gaussian' - with SD of W/2; has optimal statistical properties
                                  'rect' - of W samples; equivalent to jittering one spike train by a rectangular window of width W
                                  'triang' - of ~2W samples; equivalent to jittering both trains by a rectangular window of width W
        - CALP: bool, if true compute p value based on a poisson ditribution with a continuity correction
        - sgn: -1 or 1, whether to return small p-values for troughs or peaks
     Returns:
        - PVALS       p-values (bin-wise) for higher (if sgn is '+') or lower than (if '-') chance.
                      If p-val<0.001 at a given point,
        - PRED        predictor(expected values)

    ADVICE                    for minimal run-time, collect multiple CCHs in
                                  the columns of CCH and call this routine once

    revisions
    11-jan-12 added qvals for deficient counts. to get global significance
              (including correction for multiple comparisons), check crossing of alpha
              divided by the number of bins tested
    17-aug-19 cleaned up
    '''
    ## Local functions
    def local_firfilt(x, win):
        '''
        Zero-phase lag low-pass filtering of x's columns with the FIR W.
        '''
        C = len(win)
        D = int(np.ceil( C / 2 ) - 1)
        Y = sgnl.lfilter(win.astype(float), 1,
                         np.vstack([np.flipud(x[:C, :]).astype(float), x.astype(float), np.flipud(x[-1-C+1:,:])]).astype(float),
                         axis=0) # pad with reversed CCG edges at the beginning and the end to prevnt edge effects...
        Y = Y[C+D:-C+D,:] #... then remove them
        return Y

    def local_gausskernel(sigmaX, N):
        '''
        1D Gaussian kernel K with N samples and SD sigmaX.
        '''
        x = np.arange(-(N-1)/ 2, ( N - 1 ) / 2 + 1)
        K = 1/(2*np.pi*sigmaX )*np.exp(-(x**2/2/sigmaX**2));
        return K

    ## Preprocess arguments

    assert sgn in [1,-1]

    assert sum(CCG<0) <= 0, 'CCG seems to contain negative integers!'

    if CCG.ndim==1: CCG=CCG.reshape((1, CCG.shape[0]))
    m, n = CCG.shape
    if m == 1:
        CCG             = CCG.T;
        nsamps          = n;
    else:
        nsamps          = m;

    winlist=['gauss', 'rect', 'triang']
    assert W == round(W) and W >= 1, 'W must be non-negative integer!'
    W=int(W)
    assert WINTYPE in winlist, "WINTYPE should be either 'gauss', 'rect' or 'triang', not {}.".format(WINTYPE)
    if HF is None: HF={'gauss':0.6, 'rect':0.42, 'triang':0.63}[WINTYPE]
    assert 0<HF<1, 'HF should be between 0 and 1.'

    ## Compute the convolution window
    conv_wins = {
            winlist[0]: {0: (local_gausskernel( W/2, 6 * W/2+1), W/2*3), # gaussian even W
                         1: (local_gausskernel( W/2, 6 * W/2+2), W/2*3+0.5)}, # gaussian odd W
            winlist[1]: {0: (np.ones((1, W+1)), W/2), # rect even W
                         1: (np.ones((1, W)), np.ceil(W/2)-1)}, # rect odd W
            winlist[2]:{0: (sgnl.triang(2*W+1), W), # triang even W
                        1: (sgnl.triang(2*W-1), W-1)} # triang odd W
            }
    win, cidx = conv_wins[WINTYPE][W%2]

    win[int(cidx)] = win[int(cidx)]*(1-HF)
    win = win/sum(win)

    assert nsamps >= ( 1.5 * len( win ) ),'CCG-W mismatch (W too large for CCG length: reduce W or elongate CCG)'

    ## Compute a predictor by convolving the CCG with the window
    pred = local_firfilt(CCG, win); # pred is convolved CCG

    ## Compute p-value based on a Poisson ditribution with a continuity correction
    if CALCP:
        pvals = npa(zeros=CCG.shape)
        for i, (c, p) in enumerate(zip(CCG.flatten(),pred.flatten())):
            pvals[i] = 1 - cdf_poisson(c-1, p) - pdf_poisson(c, p)*0.5; # excess, deterministic
    else:
        pvals = np.nan

    if sgn==-1: pvals = 1-pvals # deficient

    return pred, pvals

def StarkAbeles2009_ccg_significance(CCG, cbin, p_th, n_consec, sgn, W_sd, ret_values=True, plot=False, only_max=True):
    '''
    Parameters:
        - CCG: numpy array, crosscorrelogram in Counts
        - cbin: float, CCG bins value, in milliseconds. Used to convert W_sd (ms) in samples.
        - pval_thresh: float [0-1], threshold of modulation, in pvalue (based on Poisson distribution with continuity correction)
        - n_consec: int, number of consecutive
        - sgn: 1 or -1, direction of threshold crossing, either positive (1) or negative (-1)
        - W_sd: float, sd of convolution window, in millisecond
          (this is the standard deviation of the gaussian used to compute the predictor = convolved CCG).
          E.g. if looking for monosynaptic event, use 5 millisecond.
        - ret_values: bool, returns values of CCG corresponding to threshold crosses if True, in Poisson standard deviations
    '''

    assert np.all(CCG==np.round(CCG)), 'CCG should be in counts -> integers!'
    assert 0<p_th<1, "p_th should be between 0 and 1!"
    assert n_consec>=1 and round(n_consec)==n_consec

    W_sd=int(W_sd/cbin)
    pred, pvals = StarkAbeles2009_ccg_sig(CCG, W=2*W_sd, WINTYPE='gauss', HF=None, CALCP=True, sgn=sgn)
    pred, pvals = pred.flatten(), pvals.flatten()

    if plot:
        fig=plot_pval_borders(CCG, p_th, dist='poisson', Y_pred=pred, x=np.arange(-(len(CCG)//2*cbin), len(CCG)//2*cbin+cbin, cbin),
                          xlabel='Time (ms)', ylabel='crosscorrelation (Counts)', title='Test: Stark et al. 2009'.format(p_th))
        return fig

    if ret_values:
        sig_pvals=thresh_consec(pvals, p_th/2, sgn=-1, n_consec=n_consec, only_max=only_max)
        poisson_zscore=(CCG-pred)/np.sqrt(pred)
        for sp in sig_pvals: sp[1,:]=poisson_zscore[sp[0,:].astype(np.int)]
        return sig_pvals

    comp = (pvals<=p_th/2)
    return any_n_consec(comp, n_consec, where=False)


def get_cross_features(cross, cbin, cwin):
    '''Returns features of a correlogram modulation as defined in Kopelowitz et al. 2014.
    Parameters:
        - cross: 2d array, with cross[0] being the indices and cross[1] the values of a CCG significant modulation.
        - cbin: ccg bin size (ms)
        - cwin: ccg window size (ms)
    Returns:
        - a tuple of 8 features below:
        l_ms:  the left edge in ms,
        r_ms:  the right edge in ms,
        amp_z: the amplitude in z-score units (standard deviations from predictor depending of the distribution used),
        t_ms:  the time of the highest peak/deepest trough,
        and the ones below as defined in KopelowitzCohen2014:
            n_triplets:    the number of triplets of consecutive bins beyond the significance threshold (depends on bin size),
            n_bincrossing: the number of consecutive bins beyond the significance threshold (depends on bin size),
            bin_heights:   the mean amp_z across all significant bins,
            entropy:       see KopelowitzCohen2014
    '''
    nbins=cwin/cbin+1
    # for positive crosses, l_ind is the index of the first bin above threshold;
    # r_ind is the index of the first bin below threshold.
    l_ind, r_ind = cross[0,0], cross[0,-1]+1
    l_ms, r_ms = (l_ind-(nbins-1)*1./2)*cbin, (r_ind-(nbins-1)*1./2)*cbin
    amp_z=max(np.abs(cross[1,:]))*sign(cross[1,0])
    t_ind=cross[0,:][cross[1,:]==amp_z][0] # If there are 2 equal maxima, the 1st one is picked
    t_ms=(t_ind-(nbins-1)*1./2)*cbin
    n_triplets=cross.shape[1]//3
    n_bincrossing=cross.shape[1]
    bin_heights=np.mean(cross[1,:])
    # Assuming that the sides of the correlogram have a normal distribution,
    # the Z-scored crosscorrelogram with the mean and std of the correlogram sides
    # should have a normal distribution if not modulated.
    # Hence the Ho PDF of the Z-scored correlogram is the N(0,1) distribution.
    # So the probability of a bin height is pdf_normal(np.abs(bin_height), m=0, s=1).
    pi=pdf_normal(np.abs(cross[1,:]), m=0, s=1)
    entropy=-np.mean(np.log(pi))
    if np.inf in [entropy]:entropy=0

    return (l_ms, r_ms, amp_z, t_ms, n_triplets, n_bincrossing, bin_heights, entropy)

def get_ccg_sig(CCG, cbin, cwin, p_th=0.02, n_consec_bins=3, sgn=0, fract_baseline=4./5, W_sd=10, test='Poisson_Stark', ret_features=True, only_max=True):
    '''
    Parameters:
        - CCG: 1d array,
        - cbin: float, CCG bin size (ms)
        - cwin: float, CCG window size (ms)
        - p_th: float, significance threshold in pvalues
        - n_consec_bins: int, number of bins beyond significance threshold,
        - sgn: -1, 0 or 1, sign of the modulation (negative, either or positive).
               WARNING if sgn=0 and only_max=True, only the largest modulation will be returned in absolute value
               so there can be different results for sgn=-1 (or 1) and 0!
        - fract_baseline: float, fraction of the CCG used to compute the Ho mean and std if test='Normal_Kopelowitz'. | Default 4./5
        - W_sd: float, size of the hollow gaussian window used to compute the correlogram predictor if test='Poisson_Stark' in ms | Default 10
        - test: 'Normal_Kopelowitz' or 'Poisson_Stark', test to use to assess significance | Default Poisson_Stark
        - ret_features: bool, whether to return or not the features tuples instead of the crosses indices and values.
        - only_max: bool, whether to return only the largest significant modulation of the correlogram (there can be several!)

        Returns:
            if ret_features==False:
                - crosses: list of 2xNbins 2d arrays [indices, values] where 'indices' are the ccg indices of the significant modulation and 'values' the respective ccg values,
                           in units of standard deviations from predictor (based on normal or poisson distribution)
            else:
                - features: list of tuples (1 per modulation) containing the features (see get_cross_features() doc)
        '''

    assert test in ['Normal_Kopelowitz', 'Poisson_Stark']
    assert sgn in [0,1,-1], "sgn should be either 0, 1 or -1!"

    crosses=[]
    if test=='Normal_Kopelowitz':
        if sgn==0 or sgn==1:
            crosses+=KopelowitzCohen2014_ccg_significance(CCG, cbin, cwin, p_th, n_consec_bins, 1, fract_baseline, ret_values=True, only_max=False)
        if sgn==0 or sgn==-1:
            crosses+=KopelowitzCohen2014_ccg_significance(CCG, cbin, cwin, p_th, n_consec_bins, -1, fract_baseline, ret_values=True, only_max=False)
    elif test=='Poisson_Stark':
        if sgn==0 or sgn==1:
            crosses+=StarkAbeles2009_ccg_significance(CCG, cbin, p_th, n_consec_bins, 1, W_sd, ret_values=True, only_max=False)
        if sgn==0 or sgn==-1:
            crosses+=StarkAbeles2009_ccg_significance(CCG, cbin, p_th, n_consec_bins, -1, W_sd, ret_values=True, only_max=False)

    if only_max and len(crosses)>0:
        cross=crosses[0]
        for c in crosses[1:]:
            if max(abs(c[1,:]))>max(abs(cross[1,:])): cross = c
        crosses=[cross]
        assert len(crosses)==1

    if not ret_features: return crosses

    # Compute and return crosses features
    return [get_cross_features(cross, cbin, cwin) for cross in crosses]


def ccg_sig_stack(dp, U_src, U_trg, cbin=0.5, cwin=100, name=None,
                  p_th=0.01, n_consec_bins=3, sgn=-1, fract_baseline=4./5, W_sd=10, test='Poisson_Stark',
                  again=False, againCCG=False, ret_features=False, only_max=True, subset_selection='all'):
    '''
    Parameters:
        - dp: string, datapath to manually curated kilosort output
        - U_src: list/array of source units of the correlograms to consider for significance assessment
        - U_trg: list/array of target units of the correlograms to consider for significance assessment
        - cbin: float, CCG bin size (ms)
        - cwin: float, CCG window size (ms)
        - name: name of the ccg stack to consider for significance assessment. HAS to be provided to be able to save and reload the ccg stack in the future.
        - p_th: float, significance threshold in pvalues
        - n_consec_bins: int, number of bins beyond significance threshold,
        - sgn: -1, 0 or 1, sign of the modulation (negative, either or positive).
               WARNING if sgn=0 and only_max=True, only the largest modulation will be returned in absolute value
               so there can be different results for sgn=-1 (or 1) and 0!
        - fract_baseline: float, fraction of the CCG used to compute the Ho mean and std if test='Normal_Kopelowitz'. | Default 4./5
        - W_sd: float, size of the hollow gaussian window used to compute the correlogram predictor if test='Poisson_Stark' in ms | Default 10
        - test: 'Normal_Kopelowitz' or 'Poisson_Stark', test to use to assess significance | Default Poisson_Stark
        - again: bool, whether to reassess significance of ccg stack rather than loading from memory if already computed in the past.
        - againCCG: bool, whether to recompute ccg stack rather than loading from memory if already computed in the past.
        - ret_features: bool, whether to return or not the features dataframe instead of the crosses indices and values.

        Returns:
            if ret_features==False:
                - sigstack: np array, ccg stack containing the significant ccgs, of shape NsignificantUnits x cwin//cbin+1
                - sigustack: np array, matching unit pairs for each significant ccg, of shape NsignificantUnits
            else:
                - sigstack: see above.
                - sigustack: see above.
                - features: dataframe of NsignificantUnits x
                            ['uSrc'', uTrg', 'l_ms', 'r_ms', 'amp_z', 't_ms', 'n_triplets', 'n_bincrossing', 'bin_heights', 'entropy']
                            (see __doc__ of get_ccg_sig() for features description)
        '''
    assert test in ['Normal_Kopelowitz', 'Poisson_Stark']
    assert sgn in [0,1,-1], "sgn should be either 0, 1 or -1!"

    # Directly load sig stack if was already computed
    if name is not None:
        # in signame, only parameters not fed to ccg_stack
        # (as others will already be added to the saved file name by ccg_stack)
        signame=name+'-{}-{}-{}-{}-{}'.format(test, p_th, n_consec_bins, fract_baseline, W_sd)
        dprm = Path(dp,'routinesMemory');
        if not op.isdir(dprm): os.makedirs(dprm)
        feat_path=Path(dp,dprm,'ccgstack_{}_{}_{}_{}_{}_{}_{}_features.csv'.format(\
                       signame, 'Counts', cbin, cwin, str(subset_selection)[0:50].replace(' ', ''), sgn, only_max))

        sigstack, sigustack = ccg_stack(dp, [], [], cbin, cwin, normalize='Counts', all_to_all=False, name=signame, again=again,
                                        subset_selection=subset_selection)
        if np.any(sigstack): # will be empty if the array exists but again=True
            if not ret_features:
                return sigstack, sigustack
            if op.exists(feat_path):
                features=pd.read_csv(feat_path)
                return sigstack, sigustack, features
            features=pd.DataFrame(columns=['uSrc', 'uTrg', 'l_ms', 'r_ms', 'amp_z', 't_ms', 
                                           'n_triplets', 'n_bincrossing', 'bin_heights', 'entropy'])
            for i,c in enumerate(sigstack):
                pks=get_ccg_sig(c, cbin, cwin, p_th, n_consec_bins, sgn, 
                                fract_baseline, W_sd, test, ret_features=ret_features, only_max=only_max)
                for p in pks:
                    features=features.append(dict(zip(features.columns,np.append(sigustack[i, :], p))), ignore_index=True)
            features.to_csv(feat_path, index=False)
            return sigstack, sigustack, features

    assert any(U_src)&any(U_trg)
    ptdic={1:'peak', -1:'trough'}
    sigustack=[]
    if ret_features: features=pd.DataFrame(columns=['uSrc', 'uTrg', 'l_ms', 'r_ms', 'amp_z', 't_ms',
                                                    'n_triplets', 'n_bincrossing', 'bin_heights', 'entropy'])

    stack, ustack = ccg_stack(dp, U_src, U_trg, cbin, cwin, normalize='Counts', all_to_all=True, name=name, again=againCCG,
                              subset_selection=subset_selection)
    same_src_trg=np.all(U_src==U_trg) if len(U_src)==len(U_trg) else False
    inco=False
    if same_src_trg:
        if len(np.unique(ustack))!=len(np.unique(U_src)): inco=True
        else:
            if not np.all(np.unique(ustack)==np.unique(U_src)): inco=True
    if inco:
        print(f'Incoherence detected between loaded ccg_stack ({len(np.unique(ustack))} units) \
              and expected ccg_stack ({len(U_src)} units) - recomputing as if againCCG were True...')
        stack, ustack = ccg_stack(dp, U_src, U_trg, cbin, cwin, normalize='Counts', all_to_all=True, name=name, again=True,
                                  subset_selection=subset_selection)

    for i in range(stack.shape[0]):
        for j in range(stack.shape[1]):
            if same_src_trg and i<=j: continue
            CCG=stack[i, j, :]
            pks=get_ccg_sig(CCG, cbin, cwin, p_th, n_consec_bins, sgn, fract_baseline, W_sd, test, ret_features=ret_features, only_max=only_max)
            if np.any(pks):
                sg=sign(pks[0][2]) if ret_features else sign(pks[0][1][0])
                print('Significant {}: {}->{}'.format(ptdic[sg], *ustack[i, j, :]))
                sigustack.append(ustack[i, j, :])
                if ret_features:
                    for p in pks:
                        features=features.append(dict(zip(features.columns,np.append(ustack[i, j, :], p))), ignore_index=True)

    sigustack=npa(sigustack)
    if np.any(sigustack):
        sigstack, sigustack = ccg_stack(dp, sigustack[:,0], sigustack[:,1], cbin, cwin, normalize='Counts', all_to_all=False, name=signame, again=True,
                                        subset_selection=subset_selection)
    else:
        bins=get_bins(cwin, cbin)
        sigstack, sigustack = npa(zeros=(0, len(bins))), sigustack

    if ret_features:
        if name is not None:
            features.to_csv(feat_path, index=False)
        return sigstack, sigustack, features
    return sigstack, sigustack

def gen_sfc(dp, corr_type='connections', metric='amp_z', cbin=0.5, cwin=100,
            p_th=0.02, n_consec_bins=3, fract_baseline=4./5, W_sd=10, test='Poisson_Stark',
             again=False, againCCG=False, drop_seq=['sign', 'time', 'max_amplitude'],
             units=None, name=None, cross_cont_proof=False, use_template_for_peakchan=False,
             subset_selection='all'):
    '''
    Function generating a functional correlation dataframe sfc (Nsig x 2+8 features) and matrix sfcm (Nunits x Nunits)
    from a sorted Kilosort output at 'dp' containing 'N' good units
    with cdf(i,j) a list of ('l_ms', 'r_ms', 'amp_z', 't_ms', 'n_triplets', 'n_bincrossing', 'bin_heights', 'entropy') tuples

    Parameters:
        - dp: string, datapath to manually curated kilosort output
        - corr_type: string in ['main', 'synchrony', 'excitation', 'inhibition']
            - main: among all modulations, take the biggest one.
                    Positive mods will be plotted in the bottomleft corner, negatives ones in the other.
            - synchrony: among all positive modulations, take the one between -1 and 1ms
                         Mods will be plotted symmetrically in both corners.
            - excitations: among all positive modulations, take the one between 1 and 2.5ms
                          Mods a->b will be plotted in the upper right corner, b->a in the other, if chan(a)>chan(b)
            - inhibitions: among all negative modulations, take the one between 1 and 2.5ms
                          Mods a->b will be plotted in the upper right corner, b->a in the other, if chan(a)>chan(b)
            - connections: among all modulations, take the one between 1 and 2.5ms
                          Inhibitions will be plotted in the upper right corner, excitations in the other.
            - cs_pause: complex spike driven pauses in simple spike
                        = inhibitions between 0.5 and 15 ms, lasting at least 10ms, centered after 4ms
        - metric: string, feature used to fill the sfc matrix | Default: amp_z
        - again: bool, whether to reassess significance of ccg stack rather than loading from memory if already computed in the past.
        - cbin: float, correlogram bin size | Default 0.5
        - cwin: float, correlogram window size | Default 100
        - p_th: float, significance threshold in p value | Default 0.02
        - n_consec_bins: int, number of bins beyons significance threshold required | Default 3
        - fract_baseline: float, fraction of the CCG used to compute the Ho mean and std if test='Normal_Kopelowitz'. | Default 4./5
        - W_sd: float, size of the hollow gaussian window used to compute the correlogram predictor if test='Poisson_Stark' in ms | Default 10
        - test: 'Normal_Kopelowitz' or 'Poisson_Stark', test to use to assess significance | Default Poisson_Stark
        - againCCG: bool, whether to recompute ccg stack rather than loading from memory if already computed in the past.
        - drop_seq
        - units: list/array, units to consider to test correlations | Default: None (i.e. use all the good units)
        - name: string, name of the all-to-all ccg_stack corresponding to the above-provided units
                MANDATORY if you provide a list of units. | Default: None
        - cross_cont_proof: bool, ignore CCGs which look like a best guess of cross-contamination | Default: False
                            (i.e. a big trough centered around 0 or 2 big symmetrical troughs)

    Returns:
        - sfc: Pandas dataframe of NsignificantUnits x
               ['uSrc'', uTrg', 'l_ms', 'r_ms', 'amp_z', 't_ms', 'n_triplets', 'n_bincrossing', 'bin_heights', 'entropy']
               (see __doc__ of get_ccg_sig() for features description)
        - sfcm: np array, Nunits x Nunit with 0 if no significant correlation and metric if significant correlation.
    '''
    assert corr_type in ['all', 'main', 'synchrony', 'excitations', 'inhibitions', 'connections', 'cs_pause']
    # filter for main modulation irrespectively of sign
    sgn=0
    only_max=False
    if corr_type=='all':
        tfilt=[]
        sfilt=[]
    elif corr_type=='main':
        tfilt=[]
        sfilt=[]
        only_max=True
    elif corr_type=='synchrony':
        tfilt=[[-1,1]]
        sfilt=1
    elif corr_type=='excitations':
        tfilt=[[-2.5,-1],[1,2.5]]
        sfilt=1
    elif corr_type=='inhibitions':
        tfilt=[[-2.5,-1],[1,2.5]]
        sfilt=-1
    elif corr_type=='connections':
        tfilt=[[-2.5,-1],[1,2.5]]
        sfilt=[]
    elif corr_type=='cs_pause':
        tfilt=[[-15,-4],[4,15]] # not time of extremum but time of pause center
        sfilt=-1
        n_consec_bins=int(5//cbin)
    # Get depth-sorted units and sig ccg stack
    if units is not None:
        assert np.all(np.isin(units, get_units(dp))), 'Some of the provided units are not found in this dataset.'
        assert name is not None, 'You MUST provide a custom name for the provided list of units to ensure that your results can be saved.'
        peakChs = get_depthSort_peakChans(dp, units=units, use_template=use_template_for_peakchan)
        gu = peakChs[:,0]
    if name is not None:
        if units is None:
            print('You provided a name without any units - this will only work\
            if this name has been used in the past to generate a ccg_stack, with units provided.')
            gu=[]
    else:
        name='good-all_to_all'
        peakChs = get_depthSort_peakChans(dp, quality='good')
        gu = peakChs[:,0]

    sigstack, sigustack, sfc = ccg_sig_stack(dp, gu, gu, cbin, cwin, name,
                  p_th, n_consec_bins, sgn, fract_baseline, W_sd, test, again, againCCG, ret_features=True, only_max=only_max,
                  subset_selection=subset_selection)

    # If filtering of connections wishes to be done at a later stage, simply return
    if corr_type=='all': return sfc, np.zeros((len(gu),len(gu))), peakChs

    # Else, proceed to filtering of connection types

    # Get rid of false positive connections due to cross-contamination

    if corr_type!='main': # then only_max is always False
        # Filter out based on sign
        def drop_sign(sfc, sfilt, corr_type):
            s=sfc['amp_z'].values
            s_mask=np.zeros((sfc.shape[0])).astype('bool')
            if np.any(sfilt):
                s_mask=(sign(s)!=sfilt)
            sfc.drop(index=sfc.index[np.isin(sfc.index, sfc.index[s_mask])], inplace=True)
            sfc.reset_index(inplace=True, drop=True)
            return sfc

        # Filter out based on time
        def drop_time(sfc, tfilt, corr_type):
            # for complex spike pauses: use time of trough center, not minimum
            t=(sfc.l_ms+(sfc.r_ms-sfc.l_ms)/2).values if corr_type=='cs_pause' else sfc['t_ms'].values
            t_mask=np.zeros((sfc.shape[0])).astype('bool')
            if np.any(tfilt):
                for tm in tfilt:
                    t_mask=t_mask|(t>=tm[0])&(t<=tm[1])
                t_mask=~t_mask
            sfc.drop(index=sfc.index[np.isin(sfc.index, sfc.index[t_mask])], inplace=True)
            sfc.reset_index(inplace=True, drop=True)
            return sfc

        # Filter out based on max amplitude
        def drop_amp(sfc, afilt, corr_type):
            z_mask=np.zeros((sfc.shape[0])).astype('bool')
            dgp=sfc.groupby(['uSrc','uTrg'])
            duplicates=npa(list(dgp.indices.values()))[(dgp.size()>1).values]
            for d in duplicates:
                zz=sfc.loc[d, 'amp_z'].abs()
                largest=zz.max()
                z_mask=z_mask|np.isin(sfc.index,d[zz!=largest])
            sfc.drop(index=sfc.index[np.isin(sfc.index, sfc.index[z_mask])], inplace=True)
            sfc.reset_index(inplace=True, drop=True)
            return sfc

        # Drop stuff
        drop_dic={'sign':drop_sign,'time':drop_time,'max_amplitude':drop_amp,
                  'signfilt':sfilt, 'timefilt':tfilt, 'max_amplitudefilt':None}
        for drop in drop_seq:
            sfc=drop_dic[drop](sfc, drop_dic[drop+'filt'], corr_type)

    sfcm = np.zeros((len(gu),len(gu)))
    for i in sfc.index:
        u1,u2=sfc.loc[i,'uSrc':'uTrg']
        ui1,ui2=np.nonzero(gu==u1)[0][0], np.nonzero(gu==u2)[0][0] # ORDER OF gu MATTERS
        v=sfc.loc[i, metric]
        # If showing all main modulations or all connections,
        # plotting inhibitions top right corner and excitations bottom left corner
        if corr_type in ['main', 'connections']:
            i1,i2 = (ui1,ui2) if ui1<ui2 else (ui2,ui1)
            if sign(v)==-1:
                sfcm[i1,i2]=v
            else:
                sfcm[i2,i1]=v
        # If plotting synchrony, which is symmetrical,
        # plotting symmetrically
        elif corr_type=='synchrony':
            sfcm[ui1,ui2]=sfcm[ui2,ui1]=v

        # If plotting inhibitions xor excitations,
        # plotting u1-> u2 in top right corner
        # u2 -> u1 in bottom left corner
        elif corr_type in ['excitations', 'inhibitions']:
            t=sfc.loc[i, 't_ms']
            tmask1=(t>=tfilt[1][0])&(t<=tfilt[1][1])
            tmask2=(t>=tfilt[0][0])&(t<=tfilt[0][1])
            if np.any(tmask1):
                sfcm[ui1,ui2]=v[tmask1]
            elif np.any(tmask2):
                sfcm[ui2,ui1]=v[tmask2]

    return sfc, sfcm, peakChs


#%% Work in progress

def spike_time_tiling_coefficient(L, dt, dp):
    """
    Calculates the Spike Time Tiling Coefficient (STTC) as described in
    (Cutts & Eglen, 2014) following Cutts' implementation in C.
    The STTC is a pairwise measure of correlation between spike trains.
    It has been proposed as a replacement for the correlation index as it
    presents several advantages (e.g. it's not confounded by firing rate,
    appropriately distinguishes lack of correlation from anti-correlation,
    periods of silence don't add to the correlation and it's sensitive to
    firing patterns).

    The STTC is calculated as follows:

    .. math::
        STTC = 1/2((PA - TB)/(1 - PA*TB) + (PB - TA)/(1 - PB*TA))

    Where `PA` is the proportion of spikes from train 1 that lie within
    `[-dt, +dt]` of any spike of train 2 divided by the total number of spikes
    in train 1, `PB` is the same proportion for the spikes in train 2;
    `TA` is the proportion of total recording time within `[-dt, +dt]` of any
    spike in train 1, TB is the same proportion for train 2.
    For :math:`TA = PB = 1`and for :math:`TB = PA = 1`
    the resulting :math:`0/0` is replaced with :math:`1`,
    since every spike from the train with :math:`T = 1` is within
    `[-dt, +dt]` of a spike of the other train.

    This is a Python implementation compatible with the elephant library of
    the original code by C. Cutts written in C and avaiable at:
    (https://github.com/CCutts/Detecting_pairwise_correlations_in_spike_trains/blob/master/spike_time_tiling_coefficient.c)

    Parameters
    ----------
    spiketrain_1, spiketrain_2: neo.Spiketrain objects to cross-correlate.
        Must have the same t_start and t_stop.
    dt: Python Quantity.
        The synchronicity window is used for both: the quantification of the
        proportion of total recording time that lies [-dt, +dt] of each spike
        in each train and the proportion of spikes in `spiketrain_1` that lies
        `[-dt, +dt]` of any spike in `spiketrain_2`.
        Default : 0.005 * pq.s

    Returns
    -------
    index:  float
        The spike time tiling coefficient (STTC). Returns np.nan if any spike
        train is empty.

    References
    ----------
    Cutts, C. S., & Eglen, S. J. (2014). Detecting Pairwise Correlations in
    Spike Trains: An Objective Comparison of Methods and Application to the
    Study of Retinal Waves. Journal of Neuroscience, 34(43), 14288–14303.
    """

    def run_P(spiketrain_1, spiketrain_2):
        """
        Check every spike in train 1 to see if there's a spike in train 2
        within dt
        """
        N2 = len(spiketrain_2)

        # Search spikes of spiketrain_1 in spiketrain_2
        # ind will contain index of
        ind = np.searchsorted(spiketrain_2.times, spiketrain_1.times)

        # To prevent IndexErrors
        # If a spike of spiketrain_1 is after the last spike of spiketrain_2,
        # the index is N2, however spiketrain_2[N2] raises an IndexError.
        # By shifting this index, the spike of spiketrain_1 will be compared
        # to the last 2 spikes of spiketrain_2 (negligible overhead).
        # Note: Not necessary for index 0 that will be shifted to -1,
        # because spiketrain_2[-1] is valid (additional negligible comparison)
        ind[ind == N2] = N2 - 1

        # Compare to nearest spike in spiketrain_2 BEFORE spike in spiketrain_1
        close_left = np.abs(
            spiketrain_2.times[ind - 1] - spiketrain_1.times) <= dt
        # Compare to nearest spike in spiketrain_2 AFTER (or simultaneous)
        # spike in spiketrain_2
        close_right = np.abs(
            spiketrain_2.times[ind] - spiketrain_1.times) <= dt

        # spiketrain_2 spikes that are in [-dt, dt] range of spiketrain_1
        # spikes are counted only ONCE (as per original implementation)
        close = close_left + close_right

        # Count how many spikes in spiketrain_1 have a "partner" in
        # spiketrain_2
        return np.count_nonzero(close)

    def run_T(spiketrain):
        """
        Calculate the proportion of the total recording time 'tiled' by spikes.
        """
        N = len(spiketrain)
        time_A = 2 * N * dt  # maximum possible time

        if N == 1:  # for just one spike in train
            if spiketrain[0] - spiketrain.t_start < dt:
                time_A += -dt + spiketrain[0] - spiketrain.t_start
            if spiketrain[0] + dt > spiketrain.t_stop:
                time_A += -dt - spiketrain[0] + spiketrain.t_stop
        else:  # if more than one spike in train
            # Vectorized loop of spike time differences
            diff = np.diff(spiketrain)
            diff_overlap = diff[diff < 2 * dt]
            # Subtract overlap
            time_A += -2 * dt * len(diff_overlap) + np.sum(diff_overlap)

            # check if spikes are within dt of the start and/or end
            # if so subtract overlap of first and/or last spike
            if (spiketrain[0] - spiketrain.t_start) < dt:
                time_A += spiketrain[0] - dt - spiketrain.t_start

            if (spiketrain.t_stop - spiketrain[N - 1]) < dt:
                time_A += -spiketrain[-1] - dt + spiketrain.t_stop

        T = time_A / (spiketrain.t_stop - spiketrain.t_start)
        return T.simplified.item()  # enforce simplification, strip units

    N1 = len(spiketrain_1)
    N2 = len(spiketrain_2)

    if N1 == 0 or N2 == 0:
        index = np.nan
    else:
        TA = run_T(spiketrain_1)
        TB = run_T(spiketrain_2)
        PA = run_P(spiketrain_1, spiketrain_2)
        PA = PA / N1
        PB = run_P(spiketrain_2, spiketrain_1)
        PB = PB / N2
        # check if the P and T values are 1 to avoid division by zero
        # This only happens for TA = PB = 1 and/or TB = PA = 1,
        # which leads to 0/0 in the calculation of the index.
        # In those cases, every spike in the train with P = 1
        # is within dt of a spike in the other train,
        # so we set the respective (partial) index to 1.
        if PA * TB == 1:
            if PB * TA == 1:
                index = 1.
            else:
                index = 0.5 + 0.5 * (PB - TA) / (1 - PB * TA)
        elif PB * TA == 1:
            index = 0.5 + 0.5 * (PA - TB) / (1 - PA * TB)
        else:
            index = 0.5 * (PA - TB) / (1 - PA * TB) + 0.5 * (PB - TA) / (
                    1 - PB * TA)
    return index

#%% Power spectrum of autocorrelograms

def PSDxy(dp, U, bin_size, window='hann', nperseg=4096, scaling='spectrum', fs=30000, ret=True, sav=True, prnt=True):
    '''
    ********
    routine from routines_spikes
    computes Power Density Spectrum - float64, in V**2/Hertz
    ********

    - dp (string): DataPath to the Neuropixels dataset.
    - u (list of ints): list of units indices
    - bin_size: size of bins of binarized trains, in milliseconds.
    (see scipy.signal.csd for below)
    - window: Desired window to use.
    - nprerseg: Length of each segment.
    - scaling: 'density' (Cross spectral density: V**2/Hz) or 'spectrum' (Cross spectrum: V**2)
    - ret (bool - default False): if True, train returned by the routine.
      if False, by definition of the routine, drawn to global namespace.
      - sav (bool - default True): if True, by definition of the routine, saves the file in dp/routinesMemory.

      returns numpy array (Nunits, Nunits, nperseg/2+1)'''
    # Preformat
    dp=str(dp)
    U = [U] if type(U)!=list else U
    sortedU=list(np.sort(np.array(U)))

    # Search if the variable is already saved in dp/routinesMemory
    dprm = Path(dp,'routinesMemory')
    if not os.path.isdir(dprm):
        os.makedirs(dprm)
    if os.path.exists(Path(dprm,'PSDxy{}_{}.npy'.format(sortedU, str(bin_size).replace('.','_')))):
        if prnt: print("File PSDxy{}_{}.npy found in routines memory.".format(str(sortedU).replace(" ", ""), str(bin_size).replace('.','_')))
        Pxy = np.load(Path(dprm,'PSDxy{}_{}.npy'.format(sortedU, str(bin_size).replace('.','_'))))
        Pxy = Pxy.astype(np.float64)

    # if not, compute it
    else:
        if prnt: print("File ccg_{}_{}.npy not found in routines memory.".format(str(sortedU).replace(" ", ""), str(bin_size).replace('.','_')))
        Pxy = np.empty((len(sortedU), len(sortedU), int(nperseg/2)+1), dtype=np.float64)
        for i, u1 in enumerate(sortedU):
            trnb1 = trnb(dp, u1, bin_size)
            for j, u2 in enumerate(sortedU):
                trnb2 = trnb(dp, u2, bin_size)
                (f, Pxy[i, j, :]) = sgnl.csd(trnb1, trnb2, fs=fs, window=window, nperseg=nperseg, scaling=scaling)
        Pxy = Pxy.astype(np.float64)
        # Save it
        if sav:
            np.save(Path(dprm,'PSDxy{}_{}.npy'.format(str(sortedU).replace(" ", ""), str(bin_size).replace('.','_'))), Pxy)

    # Back to the original order
    sPxy = np.zeros(Pxy.shape)
    sortedU=np.array(sortedU)
    for i1, u1 in enumerate(U):
        for i2, u2 in enumerate(U):
            ii1, ii2 = np.nonzero(sortedU==u1)[0], np.nonzero(sortedU==u2)[0]
            sPxy[i1,i2,:]=Pxy[ii1, ii2, :]

    # Either return or draw to global namespace
    if ret:
        PXY=sPxy.copy()
        del sPxy
        f = np.linspace(0, 15000, int(nperseg/2)+1)
        return f, PXY
    else:
        # fn_ = ''
        # for i in range(len(U)):
        #     fn_+='_'+str(U[i])
        # if prnt: print("PSDxy{}_{} and f defined into global namespace.".format(fn_, str(bin_size).replace('.','_')))
        # exec("PSDxy{}_{} = sPxy".format(fn_, str(bin_size).replace('.','_')), globals())
        del sPxy


#%% Circular imports
from npyx.plot import plot_pval_borders

#%% Archived


# def crosscorrelate_maxime(dp, bin_size, win_size, U, trainBin=10, fs=30000, subset_selection='all', prnt=True, own_trains={}):
#     '''Returns the crosscorrelation function of two spike trains.
#     - dp: (string): DataPath to the Neuropixels dataset.
#     - win_size (float): window size, in milliseconds
#     - bin_size (float): bin size, in milliseconds
#     - U (list of integers): list of units indexes. If string, measures it for the whole dataset.
#     - trainBin: binsize used to binarize trains before computing corrcoeff, in ms.
#     - fs: sampling rate (Hertz). Default 30000.
#     - symmetrize (bool): symmetrize the semi correlograms. Default=True.
#     - own_trains: dictionnary of trains, to calculate the CCG of an arbitrary list of trains in SAMPLES for fs=30kHz.'''

#     #### Troubleshooting
#     assert fs > 0.
#     bin_size = np.clip(bin_size, 1000*1./fs, 1e8)  # in milliseconds
#     binsize = int(np.ceil(fs * bin_size*1./1000))  # in samples
#     assert binsize >= 1 # Cannot be smaller than a sample time

#     win_size = np.clip(win_size, 1e-2, 1e8)  # in milliseconds
#     winsize_bins = 2 * int(.5 * win_size *1./ bin_size) + 1 # Both in millisecond
#     assert winsize_bins >= 1
#     assert winsize_bins % 2 == 1

#     #### Get clusters and times
#     if own_trains!={}:
#         phy_ss, spike_clusters = make_phy_like_spikeClustersTimes(dp, U, subset_selection=subset_selection, prnt=prnt, dic=own_trains)
#         units = _unique(spike_clusters)
#         n_units = len(units)

#     else:
#         if type(U)==str:
#             # All the CCGs of a Neuropixels dataset
#             spike_clusters = np.load(dp+"/spike_clusters.npy")
#             units = _unique(spike_clusters)
#             n_units = len(units)
#             phy_ss = np.load(dp+'/spike_times.npy')

#         # Between n_units provided units
#         else:
#             if type(U)!=list:
#                 U=list(U)

#             phy_ss, spike_clusters = make_phy_like_spikeClustersTimes(dp, U, subset_selection=subset_selection, prnt=prnt, dic={})
#             units = _unique(spike_clusters)
#             n_units = len(units)

#     #### Compute crosscorrelograms
#     rec_len=phy_ss[-1]
#     correlograms = np.zeros((n_units, n_units, winsize_bins // 2 + 1), dtype=np.float32) # Only computes semi correlograms (//2)
#     for i1, u1 in enumerate(units):
#         t1 = phy_ss[spike_clusters==u1] # samples
#         t1b=binarize(t1, trainBin, fs, rec_len=rec_len, constrainBin=False)
#         for i2, u2 in enumerate(units):
#             t2 = phy_ss[spike_clusters==u2] # samples
#             for ilag, lag in enumerate(np.arange(0, winsize_bins // 2 + 1)):
#                 t2_lag = t2+lag*binsize # samples
#                 t2lb=binarize(t2_lag, trainBin, fs, rec_len=rec_len, constrainBin=False)
#                 c = pearson_corr(npa([t1b, t2lb]))
#                 print(u1, u2, lag, c)
#                 correlograms[i1, i2, ilag]=c
#             # set ACG 0 to 0
#             if i1==i2:
#                 correlograms[i1, i2, 0]=0
#     del t1, t1b, t2, t2_lag, t2lb

#     # Symmetrize
#     n_units, _, n_bins = correlograms.shape
#     assert n_units == _
#     correlograms[..., 0] = np.maximum(correlograms[..., 0],
#                                       correlograms[..., 0].T)
#     sym = correlograms[..., 1:][..., ::-1]
#     sym = np.transpose(sym, (1, 0, 2))
#     correlograms = np.dstack((sym, correlograms))

#     return correlograms


# def crosscorrelate_maxime1(dp, U, bin_size, win_size, fs=30000, normalize=False, prnt=True):
#     '''Returns the crosscorrelation function of two spike trains.
#     Second one 'triggered' by the first one.
#     - dp: (string): DataPath to the Neuropixels dataset.
#     - U (list of integers): list of units indexes.
#     - win_size (float): window size, in milliseconds
#     - bin_size (float): bin size, in milliseconds
#     - fs: sampling rate (Hertz). Default 30000.
#     - symmetrize (bool): symmetrize the semi correlograms. Default=True.
#     - normalize: normalize the correlograms. Default=False.'''

#     # Troubleshooting
#     assert fs > 0.
#     bin_size = np.clip(bin_size, 1000*1./fs, 1e8)  # in milliseconds
#     binsize = int(np.ceil(fs * bin_size*1./1000))  # in samples
#     assert binsize >= 1 # Cannot be smaller than a sample time

#     win_size = np.clip(win_size, 1e-2, 1e8)  # in milliseconds
#     win_size_bins = 2 * int(win_size*0.5/bin_size) + 1 # Both in millisecond
#     assert win_size_bins >= 1
#     assert win_size_bins % 2 == 1

#     correlograms=np.zeros((len(U), len(U), win_size_bins))
#     if (win_size*1./bin_size)%2==0: # even
#         binsedges=np.arange(-win_size*1./2-bin_size*1./2, win_size*1./2+bin_size*3./2, bin_size) # add 1 + two half bins to keep even centered on 0
#     elif win_size*1./bin_size%2==1: # odd
#         binsedges=np.arange(-win_size*1./2, win_size*1./2+bin_size, bin_size) # add one bin to make even centered on 0

#     for i1, u1 in enumerate(U):
#         t1=trn(dp, u1, prnt=False)*1./30 # ms
#         for i2, u2 in enumerate(U):
#             if i2>=i1:
#                 t2 = trn(dp, u2, prnt=False)*1./30 if u2!=u1 else t1 # ms
#                 dt=np.array([])
#                 if prnt: print('CCG {}x{}'.format(u1, u2))
#                 for si, spk in enumerate(t1):
#                     #end = '\r' if si<len(t1)-1 else ''
#                     #print('{}%...'.format(int(100*(si+1)*1./len(t1))), end=end)
#                     d = t2-spk
#                     dt = np.append(dt, d[(d>=-win_size*1./2)&(d<=win_size*1./2)])
#             else:
#                 pass

#             hist=np.histogram(dt, binsedges)[0]
#             if i1==i2:
#                 hist[int(.5*(len(hist)-1))]=0

#             correlograms[i1, i2, :]=hist*1./(0.001*bin_size*np.sqrt(len(t1)*len(t2)))

#     # Symmetrize
#     for i1, u1 in enumerate(U):
#         for i2, u2 in enumerate(U):
#             if i1!=i2:
#                 correlograms[i2, i1, :]=np.array([hist[-v+1] for v in range(len(hist))])

#     return correlograms

# def crosscorrelate_maxime2(dp, U, bin_size, win_size, trn_binsize=0.1, fs=30000, normalize=False, prnt=True):
#     '''
#     STILL NOT FUNCTIONAL
#     HORIZONTAL SCALING PROBLEM
#     VERTICAL SCALING PROBLEM (likely use mfr1 and mfr2 and T)
#     SYMMETRIZE NOT OPTIMIZED
#     Returns the crosscorrelation function of two spike trains.
#     Second one 'triggered' by the first one.
#     - dp: (string): DataPath to the Neuropixels dataset.
#     - U (list of integers): list of units indexes.
#     - win_size (float): window size, in milliseconds
#     - bin_size (float): bin size, in milliseconds
#     - fs: sampling rate (Hertz). Default 30000.
#     - symmetrize (bool): symmetrize the semi correlograms. Default=True.
#     - normalize: normalize the correlograms. Default=False.'''

#     # Troubleshooting
#     assert fs > 0.
#     bin_size = np.clip(bin_size, 1000*1./fs, 1e8)  # in milliseconds
#     binsize = int(np.ceil(fs * bin_size*1./1000))  # in samples
#     assert binsize >= 1 # Cannot be smaller than a sample time

#     win_size = np.clip(win_size, 1e-2, 1e8)  # in milliseconds
#     win_size_bins = 2 * int(win_size*0.5/bin_size) + 1 # Both in millisecond
#     assert win_size_bins >= 1
#     assert win_size_bins % 2 == 1

#     correlograms=np.zeros((len(U), len(U), win_size_bins))
#     if (win_size*1./bin_size)%2==0: # even
#         #binsedges=np.arange(-win_size*1./2-bin_size*1./2, win_size*1./2+bin_size*3./2, bin_size) # add 1 + two half bins to keep even centered on 0
#         bins=np.arange(-win_size*1./2, win_size*1./2+bin_size, bin_size)
#     elif win_size*1./bin_size%2==1: # odd
#         #binsedges=np.arange(-win_size*1./2, win_size*1./2+bin_size, bin_size) # add one bin to make even centered on 0
#         bins=np.arange(-win_size*1./2+bin_size*1./2, win_size*1./2+bin_size*1./2, bin_size)

#     try:
#         assert (bin_size*1e6)%(trn_binsize*1e6)==0
#     except:
#         if prnt: print('bin_size ({}) is not a multiple of trn_bins ({}), therefore shifts are not integers! Abort.'.format(bin_size, trn_binsize))
#         return

#     for i1, u1 in enumerate(U):
#         tb1=trnb(dp, u1, trn_binsize, prnt=False) # binarized at the same sampling rate as the correlogram
#         #mfr1=1000./np.mean(isi(dp, u1, prnt=False)) # in s-1
#         for i2, u2 in enumerate(U):
#             if prnt: print('CCG {}x{}'.foamrt(u1, u2))
#             if i2>=i1:
#                 tb2 = trnb(dp, u2, trn_binsize, prnt=False) if i2!=i1 else tb1 # binarized at the same sampling rate as the correlogram
#                 #mfr2=1000./np.mean(isi(dp, u2, prnt=False)) # in s-1
#                 corr=np.zeros((len(bins)))
#                 shifts=np.asarray(np.round(bins*1./bin_size, 2)*(bin_size*1./trn_binsize), dtype=np.int64)
#                 #T=len(tb1) # T
#                 for si, shift in enumerate(shifts): # bins are centered on 0 and include 0
#                     #end = '\r' if si<len(shifts)-1 else ''
#                     #print('{}%...'.format(int(100*(si+1)*1./len(shifts))), end=end)
#                     # C(shift) = (1./(T*bin_size*mfr1*mfr2))*S[t:0->T][(n1(t)-mfr1) * (n2(t+shift)-mfr2)]
#                     tb1c = tb1#-mfr1 # n1(t)-mfr1
#                     if shift>=0:
#                         tb2c_shifted=np.append(tb2[shift:], np.zeros((shift)))#-mfr2 # n2(t+shift)-mfr2 (0 padding on the left)
#                     elif shift<0:
#                         tb2c_shifted=np.append(np.zeros((-shift)), tb2[:+shift])#-mfr2 # n2(t+shift)-mfr2 (0 padding on the right)

#                     C_shift=np.sum(tb1c*tb2c_shifted) # C(shift) (element wise multiplication)
#                     corr[si]=C_shift#*1./(T*bin_size*mfr1*mfr2) # Normalize by recording length in ms * mfr1/2 in ms-1

#             else:
#                 pass

#             if i1==i2:
#                 corr[int(.5*(len(corr)-1))]=0
#             correlograms[i1, i2, :]=corr

#     # Symmetrize
#     for i1, u1 in enumerate(U):
#         for i2, u2 in enumerate(U):
#             corr=correlograms[i1, i2, :]
#             if i1!=i2:
#                 correlograms[i2, i1, :]=np.array([corr[-v+1] for v in range(len(corr))])*1./(0.001*bin_size*np.sqrt(len(trn(dp, u1, prnt=False))*len(trn(dp, u2, prnt=False))))

#     return correlograms
from npyx.spk_wvf import get_depthSort_peakChans<|MERGE_RESOLUTION|>--- conflicted
+++ resolved
@@ -252,12 +252,8 @@
         if prnt: print("File {} not found in routines memory.".format(fn))
         crosscorrelograms = crosscorrelate_cyrille(dp, bin_size, win_size, sortedU, fs, True, subset_selection=subset_selection, prnt=prnt, trains=trains)
         crosscorrelograms = np.asarray(crosscorrelograms, dtype='float64')
-<<<<<<< HEAD
-#        breakpoint()
-        if not any(crosscorrelograms.ravel()!=0): # no spikes were found in this period
-=======
         if crosscorrelograms.shape[0]<len(U): # no spikes were found in this period
->>>>>>> b6664a8c
+            # Maybe if not any(crosscorrelograms.ravel()!=0):
             crosscorrelograms=np.zeros((len(U), len(U), crosscorrelograms.shape[2]))
         if normalize in ['Hertz', 'Pearson', 'zscore']:
             for i1,u1 in enumerate(sortedU):
