--- conflicted
+++ resolved
@@ -220,11 +220,8 @@
       - ret (bool - default False): if True, train returned by the routine.
       If False, by definition of the routine, drawn to global namespace.
       - sav (bool - default True): if True, by definition of the routine, saves the file in dp.
-<<<<<<< HEAD
-      - trains: list of trains fed to the function (the U can be any ints/floats, but it is still necessary)
-=======
-      - trains: [array, array...]: list of trains fed to the function in SAMPLES (not seconds)
->>>>>>> a5f0250c
+      - trains: [array, array...]: list of trains fed to the function in SAMPLES (not seconds).
+                (the U can be any ints/floats, but it is still necessary)
 
       returns numpy array (Nunits, Nunits, win_size/bin_size)
 
