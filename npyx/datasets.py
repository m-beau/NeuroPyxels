# -*- coding: utf-8 -*-
"""
2022-12
Authors: @fededagos

This module contains the functions to load the data from the hdf5 files used
in the C4 collaboration. It also contains the functions to preprocess the data.
"""
import copy
import pickle

import h5py
import matplotlib.pyplot as plt
import numpy as np
import pandas as pd
from tqdm.auto import tqdm

import npyx

CENTRAL_RANGE = 60

N_CHANNELS = 10

LABELLING = {
    "PkC_cs": 5,
    "PkC_ss": 4,
    "MFB": 3,
    "MLI": 2,
    "GoC": 1,
    "GrC": 0,
    "unlabelled": -1,
}

# To do the inverse
CORRESPONDENCE = {
    5: "PkC_cs",
    4: "PkC_ss",
    3: "MFB",
    2: "MLI",
    1: "GoC",
    0: "GrC",
    -1: "unlabelled",
}

# pylint: disable=no-member


def save(file_name, obj):
    with open(file_name, "wb") as fobj:
        pickle.dump(obj, fobj)


def load(file_name):
    with open(file_name, "rb") as fobj:
        return pickle.load(fobj)


def get_neuron_attr(hdf5_file_path, id=None, file=None):
    """
    Prompts the user to select a given neuron's file to load.
    Otherwise, can specify which neuron's id and which file we want to load directly
    """
    neuron_ids = []
    with h5py.File(hdf5_file_path, "r") as hdf5_file:
        for name in hdf5_file:
            if "neuron" not in name:
                continue
            pi = name.split("_")[0]
            neuron_id = name.split("_")[-1]
            neuron_ids.append(neuron_id)
        if id is None:
            return get_neuron_attr_generic(neuron_ids, pi, hdf5_file)
        return_path = f"{str(pi)}_neuron_{str(id)}/{str(file)}"
        return hdf5_file[return_path][(...)]


def get_neuron_attr_generic(neuron_ids, pi, hdf5_file):
    neuron_ids = [int(neuron_id) for neuron_id in neuron_ids]
    first_input = input(f"Select a neuron id from: {neuron_ids}")
    if first_input == "":
        print("No neuron id selected, exiting")
        return None
    first_path = f"{str(pi)}_neuron_{str(first_input)}"

    second_input = input(f"Select a file to load from: {ls(hdf5_file[first_path])}")
    if second_input == "":
        print("No attribute selected, exiting")
        return None
    second_path = first_path + "/" + str(second_input)

    return hdf5_file[second_path][(...)]


def ls(hdf5_file_path):
    """
    Given an hdf5 file path or an open hdf5 file python object, returns the child directories.
    """
    if type(hdf5_file_path) is not str:
        return list(hdf5_file_path.keys())
    with h5py.File(hdf5_file_path, "r") as hdf5_file:
        return list(hdf5_file.keys())


def normalise_wf(wf):
    """
    Custom normalisation so that the through of the waveform is set to -1
    or the peak is set to +1 if the waveform is dendritic
    """
    baseline = wf[:, :20].mean(axis=1, keepdims=True)
    wf = wf - baseline
    through = wf.min()
    peak = wf.max()
    return wf / np.abs(through) if np.abs(through) > np.abs(peak) else wf / np.abs(peak)


def crop_original_wave(waveform, central_range=60, n_channels=10):
    """
    It takes a waveform of shape (n_channels, central_range), and returns a copy of the waveform with the central 60 samples in the horizontal
    direction, and the central 10 channels in the vertical direction

    Args:
      waveform: the waveform to be preprocessed
      central_range: the number of samples to take from the centre of the waveform. Defaults to 60
      n_channels: The number of channels to use around the peak. Defaults to 10

    Returns:
      The waveform cropped to the central range and the number of channels specified.
    """
    # First argsort to find the peak channels
    # Then if the absolute max amplitude channel is "too close to the edge", find the second max and so on.
    # If the peak channel is in the middle, then just take the central 10 channels
    centre = waveform.shape[1] // 2
    if waveform.shape[0] <= n_channels:
        return waveform[
            :, (centre - central_range // 2) : (centre + central_range // 2)
        ]

    channels_by_amplitude = np.argsort(np.max(np.abs(waveform), axis=1))

    cropped_wvf = np.array([0])
    i = 1
    while cropped_wvf.shape[0] < n_channels and i < waveform.shape[0]:
        peak_channel = channels_by_amplitude[-i]
        cropped_wvf = waveform[
            (peak_channel - n_channels // 2) : (peak_channel + n_channels // 2),
            (centre - central_range // 2) : (centre + central_range // 2),
        ].copy()
        i += 1

    return cropped_wvf


def resample_acg(acg, window_size=20, keep_same_size=True):
    """
    Given an ACG, add artificial points to it.
    If keep_same_size is True, the ACG will be of the same size: this is achieved
    by undersapling points at the end of the ACG.
    """
    y = np.array(acg).copy()
    X = np.linspace(0, len(y), len(y))

    interpolated_window = y[:window_size]
    # Create interpolating points
    avg_arr = (interpolated_window + np.roll(interpolated_window, -1)) / 2.0
    avg_enhanced = np.vstack([interpolated_window, avg_arr]).flatten("F")[:-1]

    # Create new_y enhanced with interpolating points
    new_y = np.concatenate((avg_enhanced.ravel(), y[window_size:].ravel()), axis=0)

    if keep_same_size == False:
        return new_y

    # Select final points to remove
    idxes = np.ones_like(new_y).astype(bool)
    idxes[-2 * window_size :: 2] = False

    return new_y[idxes]


def get_h5_absolute_ids(h5_path):
    neuron_ids = []
    with h5py.File(h5_path, "r") as hdf5_file:
        for name in hdf5_file:
            if "neuron" in name:
                neuron_id = name.split("_")[-1]
                neuron_ids.append(int(neuron_id))
    return neuron_ids


class NeuronsDataset:
    """
    Custom class for the cerebellum dataset, containing all information about the labelled and unlabelled neurons.
    """

    def __init__(
        self,
        dataset,
        quality_check=True,
        normalise_wvf=False,
        normalise_acg=False,
        resample_acgs=True,
        cut_acg=True,
        central_range=CENTRAL_RANGE,
        n_channels=N_CHANNELS,
        reshape_fortran_to_c=False,
        _label="optotagged_label",
        _labelling=LABELLING,
        _use_amplitudes=False,
        _bin_size=1,
        _win_size=200,
        _debug=False,
        _lisberger=False,
        _labels_only=False,
    ):

        # Store useful metadata about how the dataset was extracted
        self.dataset = dataset
        self._n_channels = n_channels
        self._central_range = central_range
        self._sampling_rate = get_neuron_attr(dataset, 0, "sampling_rate").item()

        # Initialise empty lists to extract data
        self.wf_list = []
        self.acg_list = []
        self.spikes_list = []
        self.labels_list = []
        self.info = []
        self.chanmap_list = []
        self.genetic_line_list = []

        if _use_amplitudes:
            self.amplitudes_list = []

        neuron_ids = get_h5_absolute_ids(dataset)

        if not quality_check:
            self.quality_checks_mask = []
            self.fn_fp_list = []
            self.sane_spikes_list = []

        if not quality_check:
            self.quality_checks_mask = np.ones(len(neuron_ids), dtype=bool)

        discarded_df = pd.DataFrame(columns=["neuron_id", "label", "dataset", "reason"])
        for i, wf_n in tqdm(
            enumerate(np.sort(neuron_ids)),
            total=len(neuron_ids),
            desc="Reading dataset",
            leave=False,
        ):
            try:
                # Get the label for this wvf
                label = get_neuron_attr(dataset, wf_n, _label).ravel()[0]

                # If the neuron is labelled we extract it anyways
                if label != 0 and not isinstance(label, (np.ndarray, np.int64)):
                    label = str(label.decode("utf-8"))
                    self.labels_list.append(label)

                elif label != 0:
                    label = label.item()
                    self.labels_list.append(label)
                else:
                    if _labels_only:
                        continue
                    self.labels_list.append("unlabelled")

                spikes = get_neuron_attr(dataset, wf_n, "spike_indices")

<<<<<<< HEAD
                if not _lisberger:
                    sane_spikes = get_neuron_attr(dataset, wf_n, "sane_spikes")
                    fn_fp_spikes = get_neuron_attr(
                        dataset, wf_n, "fn_fp_filtered_spikes"
                    )
                else:
                    sane_spikes = np.ones_like(spikes, dtype=bool)
                    fn_fp_spikes = np.ones_like(spikes, dtype=bool)

                quality_mask = fn_fp_spikes & sane_spikes

                # if spikes is void after quality checks, skip this neuron (if quality checks are enabled)
                if len(spikes[quality_mask].copy()) == 0 and quality_check:
=======
                sane_spikes = get_neuron_attr(dataset, wf_n, "sane_spikes")
                fn_fp_spikes = get_neuron_attr(dataset, wf_n, "fn_fp_filtered_spikes")
                quality_mask = fn_fp_spikes & sane_spikes

                spikes = (
                    spike_idxes[quality_mask].copy() if quality_check else spike_idxes
                )

                # if spikes is void after quality checks, skip this neuron (if quality checks are enabled)
                if len(spikes) == 0 and quality_check:
>>>>>>> 3afd8eb1
                    dataset_name = (
                        get_neuron_attr(dataset, wf_n, "dataset_id")
                        .ravel()[0]
                        .decode("utf-8")
                    )
                    discarded_df = pd.concat(
                        (
                            discarded_df,
                            pd.DataFrame(
                                {
                                    "neuron_id": [
                                        get_neuron_attr(
                                            dataset, wf_n, "neuron_id"
                                        ).ravel()[0]
                                    ],
                                    "label": [label],
                                    "dataset": [dataset_name],
                                    "reason": ["quality checks"],
                                }
                            ),
                        ),
                        ignore_index=True,
                    )
                    del self.labels_list[-1]
                    continue

<<<<<<< HEAD
                # Even without quality checks, we want to save only the spikes in the spontaneous period
                if quality_check:
                    self.spikes_list.append(spikes[quality_mask].astype(int))
                else:
                    self.spikes_list.append(spikes[sane_spikes].astype(int))
                    self.fn_fp_list.append(fn_fp_spikes)
                    self.sane_spikes_list.append(sane_spikes)

                    if len(spikes[quality_mask].copy()) == 0:
                        self.quality_checks_mask.append(False)
                    else:
                        self.quality_checks_mask.append(True)
=======
                if len(spike_idxes[quality_mask].copy()) == 0:
                    self.quality_checks_mask[wf_n] = False
>>>>>>> 3afd8eb1

                # Extract amplitudes if requested
                if _use_amplitudes:
                    amplitudes = get_neuron_attr(dataset, wf_n, "amplitudes")
                    try:
                        self.amplitudes_list.append(
                            amplitudes[sane_spikes]
                            if not quality_check
                            else amplitudes[quality_mask]
                        )
                    except IndexError:
                        # print(
                        #     f"Shape mismatch between amplitudes and spikes for neuron {wf_n}. {len(amplitudes)} vs {len(spikes)}."
                        # )
                        # print("Enforcing them to be of equal size.")
                        if quality_check:
                            amplitudes, quality_mask = force_amplitudes_length(
                                amplitudes, quality_mask
                            )
                            self.amplitudes_list.append(amplitudes[quality_mask])
                        else:
                            amplitudes, sane_spikes = force_amplitudes_length(
                                amplitudes, sane_spikes
                            )
                            self.amplitudes_list.append(amplitudes[sane_spikes])

                # Extract waveform using provided parameters
                wf = get_neuron_attr(dataset, wf_n, "mean_waveform_preprocessed")

                if reshape_fortran_to_c:
                    wf = wf.reshape(list(wf.shape)[::-1])

                # Make sure if we need to transpose the waveform or not
                if wf.shape[0] > wf.shape[1]:
                    wf = wf.T

                # Also, if the waveform is 1D (i.e. only one channel), we need to tile it to make it 2D.
                # Alternatively, if it is not spread on enough channels, we want to tile the remaining
                if wf.squeeze().ndim == 1:
                    wf = np.tile(wf, (n_channels, 1))

                if wf.shape[0] < n_channels:
                    repeats = [wf[0][None, :]] * (n_channels - wf.shape[0])
                    wf = np.concatenate((*repeats, wf), axis=0)

                if normalise_wvf:
                    self.wf_list.append(
                        crop_original_wave(normalise_wf(wf), central_range, n_channels)
                        .ravel()
                        .astype(float)
                    )
                else:
                    self.wf_list.append(
                        crop_original_wave(wf, central_range, n_channels)
                        .ravel()
                        .astype(float)
                    )
                if self.wf_list[-1].shape[0] != n_channels * central_range:
                    dataset_name = (
                        get_neuron_attr(dataset, wf_n, "dataset_id")
                        .ravel()[0]
                        .decode("utf-8")
                    )
                    discarded_df = pd.concat(
                        (
                            discarded_df,
                            pd.DataFrame(
                                {
                                    "neuron_id": [
                                        get_neuron_attr(
                                            dataset, wf_n, "neuron_id"
                                        ).ravel()[0]
                                    ],
                                    "label": [label],
                                    "dataset": [dataset_name],
                                    "reason": ["shape mismatch"],
                                }
                            ),
                        ),
                        ignore_index=True,
                    )
                    del self.labels_list[-1]
                    del self.wf_list[-1]
                    if hasattr(self, "amplitudes_list"):
                        del self.amplitudes_list[-1]
                    continue

                # Extract ACG. Even if we don't apply quality checks, we still want to use spikes from the spontaneous period

                acg_spikes = (
                    spikes[quality_mask] if quality_check else spikes[sane_spikes]
                )

                if len(acg_spikes) == 0:
                    self.acg_list.append(
                        np.zeros(int(_win_size / _bin_size + 1)).astype(float)
                    )

                else:
                    if normalise_acg:
                        acg = npyx.corr.acg(
                            ".npyx_placeholder",
                            4,
                            _bin_size,
                            _win_size,
                            train=acg_spikes,
                        )
                        normal_acg = np.clip(acg / np.max(acg), 0, 10)
                        # For some bin and window sizes, the ACG is all zeros. In this case, we want to set it to a constant value
                        normal_acg = np.nan_to_num(normal_acg, nan=0)
                        self.acg_list.append(normal_acg.astype(float))
                    else:
                        acg = npyx.corr.acg(
                            ".npyx_placeholder",
                            4,
                            _bin_size,
                            _win_size,
                            train=acg_spikes,
                        )
                        self.acg_list.append(acg.astype(float))

                # Extract useful metadata
                dataset_name = (
                    get_neuron_attr(dataset, wf_n, "dataset_id")
                    .ravel()[0]
                    .decode("utf-8")
                )
                neuron_id = get_neuron_attr(dataset, wf_n, "neuron_id").ravel()[0]
                if not isinstance(neuron_id, (np.ndarray, np.int64, int)):
                    neuron_id = neuron_id.decode("utf-8")
                neuron_metadata = dataset_name + "/" + str(neuron_id)
                self.info.append(str(neuron_metadata))

                chanmap = get_neuron_attr(dataset, wf_n, "channelmap")
                self.chanmap_list.append(np.array(chanmap))

                try:
                    genetic_line = get_neuron_attr(dataset, wf_n, "line")
                    self.genetic_line_list.append(genetic_line.item().decode("utf-8"))
                except KeyError:
                    self.genetic_line_list.append("unknown")

            except KeyError:
                if _debug:
                    raise
                dataset_name = (
                    get_neuron_attr(dataset, wf_n, "dataset_id")
                    .ravel()[0]
                    .decode("utf-8")
                )
                discarded_df = pd.concat(
                    (
                        discarded_df,
                        pd.DataFrame(
                            {
                                "neuron_id": [
                                    get_neuron_attr(dataset, wf_n, "neuron_id").ravel()[
                                        0
                                    ]
                                ],
                                "label": [label],
                                "dataset": [dataset_name],
                                "reason": ["KeyError"],
                            }
                        ),
                    ),
                    ignore_index=True,
                )
                continue

        self.discarded_df = discarded_df
        if cut_acg:
            acg_list_cut = [x[len(x) // 2 :] for x in self.acg_list]
        else:
            acg_list_cut = self.acg_list
        if resample_acgs:
            acg_list_resampled = list(map(resample_acg, acg_list_cut))
        else:
            acg_list_resampled = acg_list_cut

        self.targets = np.array(
            (pd.Series(self.labels_list).replace(_labelling).values)
        )
        self.wf = np.stack(self.wf_list, axis=0)
        self.acg = np.stack(acg_list_resampled, axis=0)

        if hasattr(self, "quality_checks_mask"):
            self.quality_checks_mask = np.array(self.quality_checks_mask)

        print(
            f"{len(self.wf_list)} neurons loaded, of which labelled: {sum(self.targets != -1)} \n"
            f"{len(discarded_df)} neurons discarded, of which labelled: {len(discarded_df[discarded_df.label != 0])}. More details at the 'discarded_df' attribute."
        )

    def make_labels_only(self):
        """
        It removes all the data points that have no labels
        """
        mask = self.targets != -1
        self._apply_mask(mask)

    def make_unlabelled_only(self):
        """
        Removes all datapoints that have labels
        """
        mask = self.targets == -1
        self._apply_mask(mask)

    def _apply_mask(self, mask):
        self.wf = self.wf[mask]
        self.acg = self.acg[mask]
        self.targets = self.targets[mask]
        self.info = np.array(self.info)[mask].tolist()
        self.spikes_list = np.array(self.spikes_list, dtype=object)[mask].tolist()
        self.labels_list = np.array(self.labels_list)[mask].tolist()
<<<<<<< HEAD
        self.acg_list = np.array(self.acg_list)[mask].tolist()
        try:
            self.chanmap_list = np.array(self.chanmap_list, dtype=object)[mask].tolist()
        # Numpy has still a bug in treating arrays as objects
        except ValueError:
            self.chanmap_list = [self.chanmap_list[i] for i in np.where(mask)[0]]

        self.genetic_line_list = np.array(self.genetic_line_list, dtype=object)[
            mask
        ].tolist()
=======
>>>>>>> 3afd8eb1
        if hasattr(self, "amplitudes_list"):
            self.amplitudes_list = np.array(self.amplitudes_list, dtype=object)[
                mask
            ].tolist()
        if hasattr(self, "quality_checks_mask"):
            self.quality_checks_mask = self.quality_checks_mask[mask]
<<<<<<< HEAD
            self.fn_fp_list = np.array(self.fn_fp_list, dtype=object)[mask].tolist()
            self.sane_spikes_list = np.array(self.sane_spikes_list, dtype=object)[
                mask
            ].tolist()
        if hasattr(self, "full_dataset"):
            self.full_dataset = self.full_dataset[mask]
=======
>>>>>>> 3afd8eb1

    def make_full_dataset(self, wf_only=False, acg_only=False):
        """
        This function takes the waveform and ACG data and concatenates them into a single array

        Args:
            wf_only: If True, only the waveform data will be used. Defaults to False
            acg_only: If True, only the ACG data will be used. Defaults to False
        """
        if wf_only:
            self.full_dataset = self.wf
        elif acg_only:
            self.full_dataset = self.acg
        else:
            self.full_dataset = np.concatenate((self.wf, self.acg), axis=1)

    def min_max_scale(self, mean=False, acg_only=True):
        """
        `min_max_scale` takes the waveform and ACG and scales them to the range [-1, 1] by dividing by the
        maximum absolute value of the waveform and ACG

        Args:
            mean: If True, the mean of the first 100 largest waveforms will be used as the scaling value.
            If False, the maximum value of the waveforms will be used. Defaults to False.
        """
        if mean:
            self._scale_value_wf = (np.sort(self.wf.ravel())[:100]).mean()
            self._scale_value_acg = (np.sort(self.acg.ravel())[-100:]).mean()
        else:
            self._scale_value_wf = np.max(np.abs(self.wf))
            self._scale_value_acg = np.max(np.abs(self.acg))

        if not acg_only:
            self.wf = self.wf / self._scale_value_wf
        self.acg = self.acg / self._scale_value_acg

    def filter_out_granule_cells(self):
        """
        Filters out granule cells from the dataset and returns new LABELLING and CORRESPONDENCE dictionaries for plotting.
        """

        granule_cell_mask = self.targets == LABELLING["GrC"]

<<<<<<< HEAD
        self._apply_mask(~granule_cell_mask)
=======
        self._apply_mask(granule_cell_mask)
>>>>>>> 3afd8eb1

        self.targets = (self.targets - 1).astype(int)
        self.targets[self.targets < 0] = -1  # Reset the label of unlabeled cells

        # To convert text labels to numbers
        new_labelling = {
            "PkC_cs": 4,
            "PkC_ss": 3,
            "MFB": 2,
            "MLI": 1,
            "GoC": 0,
            "unlabelled": -1,
        }
        new_correspondence = {
            4: "PkC_cs",
            3: "PkC_ss",
            2: "MFB",
            1: "MLI",
            0: "GoC",
            -1: "unlabelled",
        }
        return new_labelling, new_correspondence

    def wvf_from_info(self, dp, unit):
        info_path = dp + "/" + str(unit)
        assert info_path in self.info, "No neuron for the dp and unit provided"

        idx = self.info.index(info_path)

        return self.wf[idx].reshape(self._n_channels, self._central_range)

    def train_from_info(self, dp, unit):
        info_path = dp + "/" + str(unit)
        assert info_path in self.info, "No neuron for the dp and unit provided"

        idx = self.info.index(info_path)

        return self.spikes_list[idx]

    def plot_from_info(self, dp, unit):
        info_path = dp + "/" + str(unit)
        assert info_path in self.info, "No neuron for the dp and unit provided"

        wvf = self.wvf_from_info(dp, unit)
        train = self.train_from_info(dp, unit)

        npyx.plot.plt_wvf(wvf.T)
        plt.show()
        npyx.plot.plot_acg(".npyx_placeholder", 0, train=train)
        plt.show()

    def apply_quality_checks(self):
        """
        It takes a dataset, checks that it has a quality_checks_mask attribute, and then applies that
        mask to the dataset

        Returns:
          A new dataset with the quality checks applied.
        """
        assert hasattr(
            self, "quality_checks_mask"
        ), "No quality checks mask found, perhaps you have applied them already?"
        checked_dataset = copy.deepcopy(self)
<<<<<<< HEAD
        checked_dataset.spikes_list = [
            train[fn_fp_mask[sane_mask]]
            for train, fn_fp_mask, sane_mask in zip(
                self.spikes_list, self.fn_fp_list, self.sane_spikes_list
            )
        ]
        checked_dataset._apply_mask(checked_dataset.quality_checks_mask)
        del checked_dataset.quality_checks_mask
        del checked_dataset.fn_fp_list
        del checked_dataset.sane_spikes_list
=======
        checked_dataset._apply_mask(checked_dataset.quality_checks_mask)
        del checked_dataset.quality_checks_mask
>>>>>>> 3afd8eb1
        return checked_dataset

    def __len__(self):
        return len(self.wf)


def merge_h5_datasets(*args: NeuronsDataset) -> NeuronsDataset:
    """Merges multiple NeuronsDatasets instances into one"""
    new_dataset = copy.deepcopy(args[0])
    for dataset in args[1:]:
        assert isinstance(dataset, NeuronsDataset)
        new_dataset.wf = np.vstack((new_dataset.wf, dataset.wf))
        new_dataset.acg = np.vstack((new_dataset.acg, dataset.acg))
        new_dataset.targets = np.hstack((new_dataset.targets, dataset.targets))
        new_dataset.chanmap_list = new_dataset.chanmap_list + dataset.chanmap_list
        new_dataset.genetic_line_list = (
            new_dataset.genetic_line_list + dataset.genetic_line_list
        )
        new_dataset.info = np.hstack(
            (np.array(new_dataset.info), np.array(dataset.info))
        ).tolist()
        new_dataset.acg_list = np.vstack(
            (np.array(new_dataset.acg_list), np.array(dataset.acg_list))
        ).tolist()
        new_dataset.spikes_list = np.hstack(
            (
                np.array(new_dataset.spikes_list, dtype=object),
                np.array(dataset.spikes_list, dtype=object),
            )
        ).tolist()
        new_dataset.discarded_df = pd.concat(
            (new_dataset.discarded_df, dataset.discarded_df), axis=0
        )
        new_dataset.labels_list = new_dataset.labels_list + dataset.labels_list

<<<<<<< HEAD
        if hasattr(new_dataset, "amplitudes_list"):
            if hasattr(dataset, "amplitudes_list"):
                new_dataset.amplitudes_list = (
                    new_dataset.amplitudes_list + dataset.amplitudes_list
                )
            else:
                raise NotImplementedError(
                    "Attempted to merge datasets with different attributes"
                )

        if hasattr(new_dataset, "quality_checks_mask"):
            if hasattr(dataset, "quality_checks_mask"):
                new_dataset.quality_checks_mask = np.hstack(
                    (new_dataset.quality_checks_mask, dataset.quality_checks_mask)
                )
                new_dataset.fn_fp_list = new_dataset.fn_fp_list + dataset.fn_fp_list
                new_dataset.sane_spikes_list = (
                    new_dataset.sane_spikes_list + dataset.sane_spikes_list
                )
            else:
                raise NotImplementedError(
                    "Attempted to merge datasets with different attributes"
                )
    new_dataset.dataset = "merged"
    return new_dataset


def resample_waveforms(
    dataset: NeuronsDataset, sampling_rate: int = 30_000
) -> NeuronsDataset:
    """
    It takes a dataset, resizes the waveforms to a new sampling rate, and returns a new dataset with the
    resized waveforms

    Args:
      dataset (NeuronsDataset): the dataset to be resampled
      sampling_rate (int): the sampling rate of the new waveforms. Defaults to 30_000

    Returns:
      A new dataset with the same properties as the original dataset, but with the waveforms resampled.
    """

    import torch
    from torchvision import transforms

    original_wf = dataset.wf.reshape(-1, 1, dataset._n_channels, dataset._central_range)

    new_range = int(dataset._central_range * sampling_rate / dataset._sampling_rate)

    resize = transforms.Resize((dataset._n_channels, new_range))

    resized_wf = resize(torch.tensor(original_wf)).squeeze().numpy()

    resized_wf = resized_wf.reshape(-1, dataset._n_channels * new_range)

    resampled_dataset = copy.deepcopy(dataset)
    resampled_dataset.wf = resized_wf
    resampled_dataset._central_range = new_range
    resampled_dataset.wf_list = [wf for wf in resized_wf]

    return resampled_dataset


def force_amplitudes_length(amplitudes, times):
    if len(times) > len(amplitudes):
        times = times[: len(amplitudes)]
    if len(amplitudes) > len(times):
        amplitudes = amplitudes[: len(times)]
    return amplitudes, times
=======
        if hasattr(new_dataset, "amplitudes_list") and hasattr(
            dataset, "amplitudes_list"
        ):
            new_dataset.amplitudes_list = (
                new_dataset.amplitudes_list + dataset.amplitudes_list
            )
        else:
            raise NotImplementedError(
                "Attempted to merge datasets with different attributes"
            )

        if hasattr(new_dataset, "quality_checks_mask") and hasattr(
            dataset, "quality_checks_mask"
        ):
            new_dataset.quality_checks_mask = np.hstack(
                (new_dataset.quality_checks_mask, dataset.quality_checks_mask)
            )
        else:
            raise NotImplementedError(
                "Attempted to merge datasets with different attributes"
            )
    return new_dataset
>>>>>>> 3afd8eb1
<|MERGE_RESOLUTION|>--- conflicted
+++ resolved
@@ -267,7 +267,6 @@
 
                 spikes = get_neuron_attr(dataset, wf_n, "spike_indices")
 
-<<<<<<< HEAD
                 if not _lisberger:
                     sane_spikes = get_neuron_attr(dataset, wf_n, "sane_spikes")
                     fn_fp_spikes = get_neuron_attr(
@@ -281,18 +280,6 @@
 
                 # if spikes is void after quality checks, skip this neuron (if quality checks are enabled)
                 if len(spikes[quality_mask].copy()) == 0 and quality_check:
-=======
-                sane_spikes = get_neuron_attr(dataset, wf_n, "sane_spikes")
-                fn_fp_spikes = get_neuron_attr(dataset, wf_n, "fn_fp_filtered_spikes")
-                quality_mask = fn_fp_spikes & sane_spikes
-
-                spikes = (
-                    spike_idxes[quality_mask].copy() if quality_check else spike_idxes
-                )
-
-                # if spikes is void after quality checks, skip this neuron (if quality checks are enabled)
-                if len(spikes) == 0 and quality_check:
->>>>>>> 3afd8eb1
                     dataset_name = (
                         get_neuron_attr(dataset, wf_n, "dataset_id")
                         .ravel()[0]
@@ -319,7 +306,6 @@
                     del self.labels_list[-1]
                     continue
 
-<<<<<<< HEAD
                 # Even without quality checks, we want to save only the spikes in the spontaneous period
                 if quality_check:
                     self.spikes_list.append(spikes[quality_mask].astype(int))
@@ -332,10 +318,6 @@
                         self.quality_checks_mask.append(False)
                     else:
                         self.quality_checks_mask.append(True)
-=======
-                if len(spike_idxes[quality_mask].copy()) == 0:
-                    self.quality_checks_mask[wf_n] = False
->>>>>>> 3afd8eb1
 
                 # Extract amplitudes if requested
                 if _use_amplitudes:
@@ -551,7 +533,6 @@
         self.info = np.array(self.info)[mask].tolist()
         self.spikes_list = np.array(self.spikes_list, dtype=object)[mask].tolist()
         self.labels_list = np.array(self.labels_list)[mask].tolist()
-<<<<<<< HEAD
         self.acg_list = np.array(self.acg_list)[mask].tolist()
         try:
             self.chanmap_list = np.array(self.chanmap_list, dtype=object)[mask].tolist()
@@ -562,23 +543,19 @@
         self.genetic_line_list = np.array(self.genetic_line_list, dtype=object)[
             mask
         ].tolist()
-=======
->>>>>>> 3afd8eb1
+
         if hasattr(self, "amplitudes_list"):
             self.amplitudes_list = np.array(self.amplitudes_list, dtype=object)[
                 mask
             ].tolist()
         if hasattr(self, "quality_checks_mask"):
             self.quality_checks_mask = self.quality_checks_mask[mask]
-<<<<<<< HEAD
             self.fn_fp_list = np.array(self.fn_fp_list, dtype=object)[mask].tolist()
             self.sane_spikes_list = np.array(self.sane_spikes_list, dtype=object)[
                 mask
             ].tolist()
         if hasattr(self, "full_dataset"):
             self.full_dataset = self.full_dataset[mask]
-=======
->>>>>>> 3afd8eb1
 
     def make_full_dataset(self, wf_only=False, acg_only=False):
         """
@@ -622,12 +599,7 @@
 
         granule_cell_mask = self.targets == LABELLING["GrC"]
 
-<<<<<<< HEAD
         self._apply_mask(~granule_cell_mask)
-=======
-        self._apply_mask(granule_cell_mask)
->>>>>>> 3afd8eb1
-
         self.targets = (self.targets - 1).astype(int)
         self.targets[self.targets < 0] = -1  # Reset the label of unlabeled cells
 
@@ -690,7 +662,6 @@
             self, "quality_checks_mask"
         ), "No quality checks mask found, perhaps you have applied them already?"
         checked_dataset = copy.deepcopy(self)
-<<<<<<< HEAD
         checked_dataset.spikes_list = [
             train[fn_fp_mask[sane_mask]]
             for train, fn_fp_mask, sane_mask in zip(
@@ -701,10 +672,7 @@
         del checked_dataset.quality_checks_mask
         del checked_dataset.fn_fp_list
         del checked_dataset.sane_spikes_list
-=======
-        checked_dataset._apply_mask(checked_dataset.quality_checks_mask)
-        del checked_dataset.quality_checks_mask
->>>>>>> 3afd8eb1
+
         return checked_dataset
 
     def __len__(self):
@@ -740,7 +708,6 @@
         )
         new_dataset.labels_list = new_dataset.labels_list + dataset.labels_list
 
-<<<<<<< HEAD
         if hasattr(new_dataset, "amplitudes_list"):
             if hasattr(dataset, "amplitudes_list"):
                 new_dataset.amplitudes_list = (
@@ -765,6 +732,7 @@
                     "Attempted to merge datasets with different attributes"
                 )
     new_dataset.dataset = "merged"
+
     return new_dataset
 
 
@@ -809,28 +777,4 @@
         times = times[: len(amplitudes)]
     if len(amplitudes) > len(times):
         amplitudes = amplitudes[: len(times)]
-    return amplitudes, times
-=======
-        if hasattr(new_dataset, "amplitudes_list") and hasattr(
-            dataset, "amplitudes_list"
-        ):
-            new_dataset.amplitudes_list = (
-                new_dataset.amplitudes_list + dataset.amplitudes_list
-            )
-        else:
-            raise NotImplementedError(
-                "Attempted to merge datasets with different attributes"
-            )
-
-        if hasattr(new_dataset, "quality_checks_mask") and hasattr(
-            dataset, "quality_checks_mask"
-        ):
-            new_dataset.quality_checks_mask = np.hstack(
-                (new_dataset.quality_checks_mask, dataset.quality_checks_mask)
-            )
-        else:
-            raise NotImplementedError(
-                "Attempted to merge datasets with different attributes"
-            )
-    return new_dataset
->>>>>>> 3afd8eb1
+    return amplitudes, times