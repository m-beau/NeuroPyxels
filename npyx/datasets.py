# -*- coding: utf-8 -*-
"""
2022-12
Authors: @fededagos

This module contains the functions to load the data from the hdf5 files used
in the C4 collaboration. It also contains the functions to preprocess the data.
"""
import copy
import pickle
from typing import Tuple, Union

import h5py
import matplotlib.pyplot as plt
import numpy as np
import pandas as pd
from scipy.signal import resample
from tqdm.auto import tqdm

import npyx

CENTRAL_RANGE = 60

N_CHANNELS = 10

LABELLING = {
    "PkC_cs": 5,
    "PkC_ss": 4,
    "MFB": 3,
    "MLI": 2,
    "GoC": 1,
    "GrC": 0,
    "unlabelled": -1,
}
CORRESPONDENCE = {value: key for key, value in LABELLING.items()}

LABELLING_NO_GRC = {
    "PkC_cs": 4,
    "PkC_ss": 3,
    "MFB": 2,
    "MLI": 1,
    "GoC": 0,
    "unlabelled": -1,
}

CORRESPONDENCE_NO_GRC = {value: key for key, value in LABELLING_NO_GRC.items()}

LABELLING_MLI_CLUSTER = {
    "PkC_cs": 6,
    "PkC_ss": 5,
    "MFB": 4,
    "MLI_B": 3,
    "MLI_A": 2,
    "GoC": 1,
    "GrC": 0,
    "unlabelled": -1,
<<<<<<< HEAD
}


CORRESPONDENCE_MLI_CLUSTER = {
    value: key for key, value in LABELLING_MLI_CLUSTER.items()
}

LABELLING_MLI_CLUSTER_NO_GRC = {
    "PkC_cs": 5,
    "PkC_ss": 4,
    "MFB": 3,
    "MLI_B": 2,
    "MLI_A": 1,
    "GoC": 0,
}

CORRESPONDENCE_MLI_CLUSTER_NO_GRC = {
    value: key for key, value in LABELLING_MLI_CLUSTER_NO_GRC.items()
}


LAYERS = {0: "unknown", 1: "GCL", 2: "PCL", 3: "ML"}
=======
}


CORRESPONDENCE_MLI_CLUSTER = {
    value: key for key, value in LABELLING_MLI_CLUSTER.items()
}

LABELLING_MLI_CLUSTER_NO_GRC = {
    "PkC_cs": 5,
    "PkC_ss": 4,
    "MFB": 3,
    "MLI_B": 2,
    "MLI_A": 1,
    "GoC": 0,
}

CORRESPONDENCE_MLI_CLUSTER_NO_GRC = {
    value: key for key, value in LABELLING_MLI_CLUSTER_NO_GRC.items()
}


LAYERS = {0: "unknown", 1: "GCL", 2: "PCL", 3: "ML"}
LAYERS_CORRESPONDENCE = {
    "unknown": 0,
    "GCL": 1,
    "PCL": 2,
    "": 0,
    "ML": 3,
    "GrC_layer": 1,
    "PkC_layer": 2,
    "ML_layer": 3,
}
>>>>>>> ed182956
# pylint: disable=no-member


def save(file_name, obj):
    with open(file_name, "wb") as fobj:
        pickle.dump(obj, fobj)


def load(file_name):
    with open(file_name, "rb") as fobj:
        return pickle.load(fobj)


def get_neuron_attr(hdf5_file_path, id=None, file=None):
    """
    Prompts the user to select a given neuron's file to load.
    Otherwise, can specify which neuron's id and which file we want to load directly
    """
    neuron_ids = []
    with h5py.File(hdf5_file_path, "r") as hdf5_file:
        for name in hdf5_file:
            if "neuron" not in name:
                continue
            pi = name.split("_")[0]
            neuron_id = name.split("_")[-1]
            neuron_ids.append(neuron_id)
        if id is None:
            return get_neuron_attr_generic(neuron_ids, pi, hdf5_file)
        return_path = f"{str(pi)}_neuron_{str(id)}/{str(file)}"
        return hdf5_file[return_path][(...)]


def get_neuron_attr_generic(neuron_ids, pi, hdf5_file):
    neuron_ids = [int(neuron_id) for neuron_id in neuron_ids]
    first_input = input(f"Select a neuron id from: {neuron_ids}")
    if first_input == "":
        print("No neuron id selected, exiting")
        return None
    first_path = f"{str(pi)}_neuron_{str(first_input)}"

    second_input = input(f"Select a file to load from: {ls(hdf5_file[first_path])}")
    if second_input == "":
        print("No attribute selected, exiting")
        return None
    second_path = first_path + "/" + str(second_input)

    return hdf5_file[second_path][(...)]


def ls(hdf5_file_path):
    """
    Given an hdf5 file path or an open hdf5 file python object, returns the child directories.
    """
    if type(hdf5_file_path) is not str:
        return list(hdf5_file_path.keys())
    with h5py.File(hdf5_file_path, "r") as hdf5_file:
        return list(hdf5_file.keys())


def normalise_wf(wf):
    """
    Custom normalisation so that the through of the waveform is set to -1
    or the peak is set to +1 if the waveform is dendritic
    """
    baseline = wf[:, :20].mean(axis=1, keepdims=True)
    wf = wf - baseline
    through = wf.min()
    peak = wf.max()
    return wf / np.abs(through) if np.abs(through) > np.abs(peak) else wf / np.abs(peak)


def crop_original_wave(waveform, central_range=60, n_channels=10):
    """
    It takes a waveform of shape (n_channels, central_range), and returns a copy of the waveform with the central 60 samples in the horizontal
    direction, and the central 10 channels in the vertical direction

    Args:
      waveform: the waveform to be preprocessed
      central_range: the number of samples to take from the centre of the waveform. Defaults to 60
      n_channels: The number of channels to use around the peak. Defaults to 10

    Returns:
      The waveform cropped to the central range and the number of channels specified.
    """
    # First argsort to find the peak channels
    # Then if the absolute max amplitude channel is "too close to the edge", find the second max and so on.
    # If the peak channel is in the middle, then just take the central channels
    centre = waveform.shape[1] // 2
    if waveform.shape[0] <= n_channels:
        return (
            waveform[:, (centre - central_range // 2) : (centre + central_range // 2)],
            waveform.shape[0] // 2,
        )

    channels_by_amplitude = np.argsort(np.max(np.abs(waveform), axis=1))

    cropped_wvf = np.array([0])
    i = 1
    while cropped_wvf.shape[0] < n_channels and i < waveform.shape[0]:
        peak_channel = channels_by_amplitude[-i]
        cropped_wvf = waveform[
            (peak_channel - n_channels // 2) : (peak_channel + n_channels // 2),
            (centre - central_range // 2) : (centre + central_range // 2),
        ].copy()
        i += 1

    return cropped_wvf, peak_channel


def crop_chanmap(chanmap, peak_channel_idx, n_channels=10):
    return np.array(
        chanmap[
            (peak_channel_idx - n_channels // 2) : (peak_channel_idx + n_channels // 2),
            :,
        ]
    )


def resample_acg(acg, window_size=20, keep_same_size=True):
    """
    Given an ACG, add artificial points to it.
    If keep_same_size is True, the ACG will be of the same size: this is achieved
    by undersapling points at the end of the ACG.
    """
    y = np.array(acg).copy()
    X = np.linspace(0, len(y), len(y))

    interpolated_window = y[:window_size]
    # Create interpolating points
    avg_arr = (interpolated_window + np.roll(interpolated_window, -1)) / 2.0
    avg_enhanced = np.vstack([interpolated_window, avg_arr]).flatten("F")[:-1]

    # Create new_y enhanced with interpolating points
    new_y = np.concatenate((avg_enhanced.ravel(), y[window_size:].ravel()), axis=0)

    if keep_same_size is False:
        return new_y

    # Select final points to remove
    idxes = np.ones_like(new_y).astype(bool)
    idxes[-2 * window_size :: 2] = False

    return new_y[idxes]


def get_h5_absolute_ids(h5_path):
    neuron_ids = []
    lab = None
    with h5py.File(h5_path, "r") as hdf5_file:
        for name in hdf5_file:
            if "neuron" in name:
                neuron_id = name.split("_")[-1]
                neuron_ids.append(int(neuron_id))
                if lab is None:
                    lab = name.split("_")[0]
    return neuron_ids, lab


def decode_string(value):
    """
    The function decodes a given value to a string if it is of type bytes or numpy bytes, and returns
    the original value otherwise.

    Args:
      value: The input value that needs to be decoded.

    Returns:
      The decoded string value of the input `value`.
    """
    if type(value) in (bytes, np.bytes_):
        return str(value.decode("utf-8"))
    elif type(value) == np.ndarray:
        return str(value.item().decode("utf-8"))
    return value


def process_label(label):
    if len(label) == 0 or label == "unlabeled":
        return 0
    return label


def decode_string(value):
    """
    The function decodes a given value to a string if it is of type bytes or numpy bytes, and returns
    the original value otherwise.

    Args:
      value: The input value that needs to be decoded.

    Returns:
      The decoded string value of the input `value`.
    """
    if type(value) in (bytes, np.bytes_):
        return str(value.decode("utf-8"))
    elif type(value) == np.ndarray:
        return str(value.item().decode("utf-8"))
    return value


def process_label(label):
    if len(label) == 0 or label == "unlabeled":
        return 0
    return label


class NeuronsDataset:
    """
    Custom class for the cerebellum dataset, containing all information about the labelled and unlabelled neurons.
    """

    def __init__(
        self,
        dataset,
        quality_check=True,
        normalise_wvf=False,
        normalise_acg=False,
        resample_acgs=False,
        cut_acg=True,
        central_range=CENTRAL_RANGE,
        n_channels=N_CHANNELS,
        reshape_fortran_to_c=False,
        _label="ground_truth_label",
        _labelling=LABELLING,
        _use_amplitudes=False,
        _bin_size=1,
        _win_size=200,
        _debug=False,
        _lisberger=False,
        _labels_only=False,
        _id_type="neuron_relative_id",
        _extract_mli_clusters=False,
        _extract_layer=False,
    ):
        # Store useful metadata about how the dataset was extracted
        self.dataset = dataset
        self._n_channels = n_channels
        self._central_range = central_range
        self._sampling_rate = get_neuron_attr(dataset, 0, "sampling_rate").item()
        self.mli_clustering = _extract_mli_clusters

        # Initialise empty lists to extract data
        self.wf_list = []
        self.acg_list = []
        self.spikes_list = []
        self.labels_list = []
        self.info = []
        self.chanmap_list = []
        self.genetic_line_list = []
        self.h5_ids = []

        if _use_amplitudes:
            self.amplitudes_list = []

        if _extract_layer:
            self.layer_list = []

        if _extract_mli_clusters:
            _labelling = LABELLING_MLI_CLUSTER

<<<<<<< HEAD
        neuron_ids = get_h5_absolute_ids(dataset)
=======
        neuron_ids, lab = get_h5_absolute_ids(dataset)
>>>>>>> ed182956

        if not quality_check:
            self.quality_checks_mask = []
            self.fn_fp_list = []
            self.sane_spikes_list = []

        discarded_df = pd.DataFrame(columns=["neuron_id", "label", "dataset", "reason"])
        for i, wf_n in tqdm(
            enumerate(np.sort(neuron_ids)),
            total=len(neuron_ids),
            desc="Reading dataset",
            leave=False,
        ):
            try:
                # Get the label for this wvf
                label = get_neuron_attr(dataset, wf_n, _label).ravel()[0]
                label = decode_string(label)
                label = process_label(label)

                # If the neuron is labelled we extract it anyways
                if label != 0 and not isinstance(label, (np.ndarray, np.int64)):
                    if _extract_mli_clusters and label == "MLI":
                        mli_cluster = get_neuron_attr(dataset, wf_n, "mli_cluster")
                        mli_cluster = decode_string(mli_cluster)
                        mli_cluster = mli_cluster.replace("1", "A").replace("2", "B")
                        label = mli_cluster
                    self.labels_list.append(label)

                elif label != 0:
                    label = label.item()
                    self.labels_list.append(label)

                else:
                    if _labels_only:
                        continue
                    self.labels_list.append("unlabelled")

                spikes = get_neuron_attr(dataset, wf_n, "spike_indices")

                if not _lisberger:
                    sane_spikes = get_neuron_attr(dataset, wf_n, "sane_spikes")
                    fn_fp_spikes = get_neuron_attr(
                        dataset, wf_n, "fn_fp_filtered_spikes"
                    )
                else:
                    sane_spikes = np.ones_like(spikes, dtype=bool)
                    fn_fp_spikes = np.ones_like(spikes, dtype=bool)

                quality_mask = fn_fp_spikes & sane_spikes

                # if spikes is void after quality checks, skip this neuron (if quality checks are enabled)
                if len(spikes[quality_mask].copy()) == 0 and quality_check:
                    dataset_name = (
                        get_neuron_attr(dataset, wf_n, "dataset_id")
                        .ravel()[0]
                        .decode("utf-8")
                    )
                    discarded_df = pd.concat(
                        (
                            discarded_df,
                            pd.DataFrame(
                                {
                                    "neuron_id": [
                                        get_neuron_attr(
                                            dataset,
                                            wf_n,
                                            _id_type,
                                        ).ravel()[0]
                                    ],
                                    "label": [label],
                                    "dataset": [dataset_name],
                                    "reason": ["quality checks"],
                                }
                            ),
                        ),
                        ignore_index=True,
                    )
                    del self.labels_list[-1]
                    continue

                # Even without quality checks, we want to save only the spikes in the spontaneous period
                if quality_check:
                    self.spikes_list.append(spikes[quality_mask].astype(int))
                else:
                    self.spikes_list.append(spikes[sane_spikes].astype(int))
                    self.fn_fp_list.append(fn_fp_spikes)
                    self.sane_spikes_list.append(sane_spikes)

                    if len(spikes[quality_mask].copy()) == 0:
                        self.quality_checks_mask.append(False)
                    else:
                        self.quality_checks_mask.append(True)

                # Extract amplitudes if requested
                if _use_amplitudes:
                    amplitudes = get_neuron_attr(dataset, wf_n, "amplitudes")
                    try:
                        self.amplitudes_list.append(
                            amplitudes[sane_spikes]
                            if not quality_check
                            else amplitudes[quality_mask]
                        )
                    except IndexError:
                        # print(
                        #     f"Shape mismatch between amplitudes and spikes for neuron {wf_n}. {len(amplitudes)} vs {len(spikes)}."
                        # )
                        # print("Enforcing them to be of equal size.")
                        if quality_check:
                            amplitudes, quality_mask = force_amplitudes_length(
                                amplitudes, quality_mask
                            )
                            self.amplitudes_list.append(amplitudes[quality_mask])
                        else:
                            amplitudes, sane_spikes = force_amplitudes_length(
                                amplitudes, sane_spikes
                            )
                            self.amplitudes_list.append(amplitudes[sane_spikes])

                # Extract waveform using provided parameters
                wf = get_neuron_attr(dataset, wf_n, "mean_waveform_preprocessed")

                if reshape_fortran_to_c:
                    wf = wf.reshape(list(wf.shape)[::-1])

                # Make sure if we need to transpose the waveform or not
                if wf.shape[0] > wf.shape[1]:
                    wf = wf.T

                # Also, if the waveform is 1D (i.e. only one channel), we need to tile it to make it 2D.
                # Alternatively, if it is not spread on enough channels, we want to tile the remaining
                if wf.squeeze().ndim == 1:
                    wf = np.tile(wf, (n_channels, 1))

                if wf.shape[0] < n_channels:
                    repeats = [wf[0][None, :]] * (n_channels - wf.shape[0])
                    wf = np.concatenate((*repeats, wf), axis=0)

                if normalise_wvf:
                    cropped_wave, peak_idx = crop_original_wave(
                        normalise_wf(wf), central_range, n_channels
                    )
                    self.wf_list.append(cropped_wave.ravel().astype(float))
                else:
                    cropped_wave, peak_idx = crop_original_wave(
                        wf, central_range, n_channels
                    )
                    self.wf_list.append(cropped_wave.ravel().astype(float))
                if self.wf_list[-1].shape[0] != n_channels * central_range:
                    dataset_name = (
                        get_neuron_attr(dataset, wf_n, "dataset_id")
                        .ravel()[0]
                        .decode("utf-8")
                    )
                    discarded_df = pd.concat(
                        (
                            discarded_df,
                            pd.DataFrame(
                                {
                                    "neuron_id": [
                                        get_neuron_attr(
                                            dataset,
                                            wf_n,
                                            _id_type,
                                        ).ravel()[0]
                                    ],
                                    "label": [label],
                                    "dataset": [dataset_name],
                                    "reason": ["shape mismatch"],
                                }
                            ),
                        ),
                        ignore_index=True,
                    )
                    del self.labels_list[-1]
                    del self.wf_list[-1]
                    if hasattr(self, "amplitudes_list"):
                        del self.amplitudes_list[-1]
                    continue

                # Extract ACG. Even if we don't apply quality checks, we still want to use spikes from the spontaneous period

                acg_spikes = (
                    spikes[quality_mask] if quality_check else spikes[sane_spikes]
                )

                if len(acg_spikes) == 0:
                    self.acg_list.append(
                        np.zeros(int(_win_size / _bin_size + 1)).astype(float)
                    )

                else:
                    if normalise_acg:
                        acg = npyx.corr.acg(
                            ".npyx_placeholder",
                            4,
                            _bin_size,
                            _win_size,
                            fs=self._sampling_rate,
                            train=acg_spikes,
                        )
                        normal_acg = np.clip(acg / np.max(acg), 0, 10)
                        # For some bin and window sizes, the ACG is all zeros. In this case, we want to set it to a constant value
                        normal_acg = np.nan_to_num(normal_acg, nan=0)
                        self.acg_list.append(normal_acg.astype(float))
                    else:
                        acg = npyx.corr.acg(
                            ".npyx_placeholder",
                            4,
                            _bin_size,
                            _win_size,
                            fs=self._sampling_rate,
                            train=acg_spikes,
                        )
                        self.acg_list.append(acg.astype(float))

                # Extract useful metadata
                dataset_name = (
                    get_neuron_attr(dataset, wf_n, "dataset_id")
                    .ravel()[0]
                    .decode("utf-8")
                )
                neuron_id = get_neuron_attr(
                    dataset,
                    wf_n,
                    _id_type,
                ).ravel()[0]
                if not isinstance(neuron_id, (np.ndarray, np.int64, np.int32, int)):
                    neuron_id = neuron_id.decode("utf-8")
                neuron_metadata = dataset_name + "/" + str(neuron_id)
                self.info.append(str(neuron_metadata))

                self.h5_ids.append(f"{lab}_neuron_{wf_n}")

                chanmap = get_neuron_attr(dataset, wf_n, "channelmap")
                chanmap = crop_chanmap(np.array(chanmap), peak_idx, n_channels)
                self.chanmap_list.append(chanmap)

                try:
                    genetic_line = get_neuron_attr(dataset, wf_n, "line")
                    self.genetic_line_list.append(genetic_line.item().decode("utf-8"))
                except KeyError:
                    self.genetic_line_list.append("unknown")

                if _extract_layer:
<<<<<<< HEAD
                    layer = get_neuron_attr(dataset, wf_n, "phyllum_layer")
=======
                    if _lisberger:
                        layer = get_neuron_attr(dataset, wf_n, "human_layer")
                    else:
                        layer = get_neuron_attr(dataset, wf_n, "phyllum_layer")
>>>>>>> ed182956
                    layer = decode_string(layer)
                    self.layer_list.append(layer)

            except KeyError:
                if _debug:
                    raise
                dataset_name = (
                    get_neuron_attr(dataset, wf_n, "dataset_id")
                    .ravel()[0]
                    .decode("utf-8")
                )
                discarded_df = pd.concat(
                    (
                        discarded_df,
                        pd.DataFrame(
                            {
                                "neuron_id": [
                                    get_neuron_attr(
                                        dataset,
                                        wf_n,
                                        _id_type,
                                    ).ravel()[0]
                                ],
                                "label": [label],
                                "dataset": [dataset_name],
                                "reason": ["KeyError"],
                            }
                        ),
                    ),
                    ignore_index=True,
                )
                continue

        self.discarded_df = discarded_df
        if cut_acg:
            acg_list_cut = [x[len(x) // 2 :] for x in self.acg_list]
        else:
            acg_list_cut = self.acg_list
        if resample_acgs:
            acg_list_resampled = list(map(resample_acg, acg_list_cut))
        else:
            acg_list_resampled = acg_list_cut

        self.targets = np.array(
            (pd.Series(self.labels_list).replace(_labelling).values)
        )
        self.wf = np.stack(self.wf_list, axis=0)
        self.acg = np.stack(acg_list_resampled, axis=0)

        if hasattr(self, "quality_checks_mask"):
            self.quality_checks_mask = np.array(self.quality_checks_mask)

        print(
            f"{len(self.wf_list)} neurons loaded, of which labelled: {sum(self.targets != -1)} \n"
            f"{len(discarded_df)} neurons discarded, of which labelled: {len(discarded_df[discarded_df.label != 0])}. More details at the 'discarded_df' attribute. \n"
        )

        # Compute conformed_waveforms
        self.conformed_waveforms = []
        for wf in self.wf.reshape(-1, self._n_channels, self._central_range):
            peak_chan = np.argmax(np.max(np.abs(wf), axis=1))
            conformed_wave = preprocess_template(wf[peak_chan, :], self._sampling_rate)
            self.conformed_waveforms.append(conformed_wave)
        self.conformed_waveforms = np.stack(self.conformed_waveforms, axis=0)

        self.h5_ids = np.array(self.h5_ids)

    def make_labels_only(self):
        """
        It removes all the data points that have no labels
        """
        mask = self.targets != -1
        self._apply_mask(mask)

    def make_unlabelled_only(self):
        """
        Removes all datapoints that have labels
        """
        mask = self.targets == -1
        self._apply_mask(mask)

    def _apply_mask(self, mask):
        self.wf = self.wf[mask]
        self.conformed_waveforms = self.conformed_waveforms[mask]
        self.acg = self.acg[mask]
        self.targets = self.targets[mask]
        self.info = np.array(self.info)[mask].tolist()
        self.spikes_list = np.array(self.spikes_list, dtype=object)[mask].tolist()
        self.labels_list = np.array(self.labels_list)[mask].tolist()
        self.acg_list = np.array(self.acg_list)[mask].tolist()
        self.h5_ids = self.h5_ids[mask]
        try:
            self.chanmap_list = np.array(self.chanmap_list, dtype=object)[mask].tolist()
        # Numpy has still a bug in treating arrays as objects
        except ValueError:
            self.chanmap_list = [self.chanmap_list[i] for i in np.where(mask)[0]]

        self.genetic_line_list = np.array(self.genetic_line_list, dtype=object)[
            mask
        ].tolist()

        if hasattr(self, "amplitudes_list"):
            self.amplitudes_list = np.array(self.amplitudes_list, dtype=object)[
                mask
            ].tolist()
        if hasattr(self, "quality_checks_mask"):
            self.quality_checks_mask = self.quality_checks_mask[mask]
            self.fn_fp_list = np.array(self.fn_fp_list, dtype=object)[mask].tolist()
            self.sane_spikes_list = np.array(self.sane_spikes_list, dtype=object)[
                mask
            ].tolist()
        if hasattr(self, "full_dataset"):
            self.full_dataset = self.full_dataset[mask]
        if hasattr(self, "layer_list"):
            self.layer_list = np.array(self.layer_list, dtype=object)[mask].tolist()

    def make_full_dataset(self, wf_only=False, acg_only=False):
        """
        This function takes the waveform and ACG data and concatenates them into a single array

        Args:
            wf_only: If True, only the waveform data will be used. Defaults to False
            acg_only: If True, only the ACG data will be used. Defaults to False
        """
        if wf_only:
            self.full_dataset = self.wf
        elif acg_only:
            self.full_dataset = self.acg
        else:
            self.full_dataset = np.concatenate((self.wf, self.acg), axis=1)

    def min_max_scale(self, mean=False, acg_only=True):
        """
        `min_max_scale` takes the waveform and ACG and scales them to the range [-1, 1] by dividing by the
        maximum absolute value of the waveform and ACG

        Args:
            mean: If True, the mean of the first 100 largest waveforms will be used as the scaling value.
            If False, the maximum value of the waveforms will be used. Defaults to False.
        """
        if mean:
            self._scale_value_wf = (np.sort(self.wf.ravel())[:100]).mean()
            self._scale_value_acg = (np.sort(self.acg.ravel())[-100:]).mean()
        else:
            self._scale_value_wf = np.max(np.abs(self.wf))
            self._scale_value_acg = np.max(np.abs(self.acg))

        if not acg_only:
            self.wf = self.wf / self._scale_value_wf
        self.acg = self.acg / self._scale_value_acg

    def filter_out_granule_cells(self, return_mask=False):
        """
        Filters out granule cells from the dataset and returns new LABELLING and CORRESPONDENCE dictionaries for plotting.
        """

        granule_cell_mask = self.targets == LABELLING["GrC"]

        self._apply_mask(~granule_cell_mask)
        self.targets = (self.targets - 1).astype(int)
        self.targets[self.targets < 0] = -1  # Reset the label of unlabeled cells

        # To convert text labels to numbers
        new_labelling = (
            LABELLING_NO_GRC
            if not self.mli_clustering
            else LABELLING_MLI_CLUSTER_NO_GRC
        )
        new_correspondence = (
            CORRESPONDENCE_NO_GRC
            if not self.mli_clustering
            else CORRESPONDENCE_MLI_CLUSTER_NO_GRC
        )
        if return_mask:
            return new_labelling, new_correspondence, granule_cell_mask

        return new_labelling, new_correspondence

    def wvf_from_info(self, dp, unit):
        info_path = dp + "/" + str(unit)
        assert info_path in self.info, "No neuron for the dp and unit provided"

        idx = self.info.index(info_path)

        return self.wf[idx].reshape(self._n_channels, self._central_range)

    def train_from_info(self, dp, unit):
        info_path = dp + "/" + str(unit)
        assert info_path in self.info, "No neuron for the dp and unit provided"

        idx = self.info.index(info_path)

        return self.spikes_list[idx]

    def plot_from_info(self, dp, unit):
        info_path = dp + "/" + str(unit)
        assert info_path in self.info, "No neuron for the dp and unit provided"

        wvf = self.wvf_from_info(dp, unit)
        train = self.train_from_info(dp, unit)

        npyx.plot.plt_wvf(wvf.T)
        plt.show()
        npyx.plot.plot_acg(".npyx_placeholder", 0, train=train)
        plt.show()

    def apply_quality_checks(self):
        """
        It takes a dataset, checks that it has a quality_checks_mask attribute, and then applies that
        mask to the dataset

        Returns:
          A new dataset with the quality checks applied.
        """
        assert hasattr(
            self, "quality_checks_mask"
        ), "No quality checks mask found, perhaps you have applied them already?"
        checked_dataset = copy.deepcopy(self)
        checked_dataset.spikes_list = [
            train[fn_fp_mask[sane_mask]]
            for train, fn_fp_mask, sane_mask in zip(
                self.spikes_list, self.fn_fp_list, self.sane_spikes_list
            )
        ]
        checked_dataset._apply_mask(checked_dataset.quality_checks_mask)
        del checked_dataset.quality_checks_mask
        del checked_dataset.fn_fp_list
        del checked_dataset.sane_spikes_list

        return checked_dataset

    def save(self, path):
        """
        Saves the dataset to a given path

        Args:
            path: Path to save the dataset to
        """
        with open(path, "wb") as f:
            pickle.dump(self, f)

    def __len__(self):
        return len(self.wf)


def merge_h5_datasets(*args: NeuronsDataset) -> NeuronsDataset:
    """Merges multiple NeuronsDatasets instances into one"""

    def merge_attributes(attr_name, merge_func, dtype=None):
        if hasattr(new_dataset, attr_name):
            if hasattr(dataset, attr_name):
                attr_value = getattr(new_dataset, attr_name)
                other_attr_value = getattr(dataset, attr_name)
                if dtype:
                    attr_value = np.array(attr_value, dtype=dtype)
                    other_attr_value = np.array(other_attr_value, dtype=dtype)
                if merge_func in (np.hstack, np.vstack):
                    setattr(
                        new_dataset,
                        attr_name,
                        merge_func((attr_value, other_attr_value)),
                    )
                else:
                    setattr(
                        new_dataset, attr_name, merge_func(attr_value, other_attr_value)
                    )
            else:
                raise NotImplementedError(
                    "Attempted to merge datasets with different attributes"
                )

    new_dataset = copy.deepcopy(args[0])
    for dataset in args[1:]:
        assert isinstance(dataset, NeuronsDataset)
        new_dataset.wf = np.vstack((new_dataset.wf, dataset.wf))
        new_dataset.acg = np.vstack((new_dataset.acg, dataset.acg))
        new_dataset.targets = np.hstack((new_dataset.targets, dataset.targets))
        new_dataset.chanmap_list += dataset.chanmap_list
        new_dataset.conformed_waveforms = np.vstack(
            (new_dataset.conformed_waveforms, dataset.conformed_waveforms)
        )
        new_dataset.genetic_line_list += dataset.genetic_line_list
        new_dataset.info = np.hstack(
            (np.array(new_dataset.info), np.array(dataset.info))
        ).tolist()
        new_dataset.acg_list = np.vstack(
            (np.array(new_dataset.acg_list), np.array(dataset.acg_list))
        ).tolist()
<<<<<<< HEAD
=======
        new_dataset.h5_ids = np.hstack((new_dataset.h5_ids, dataset.h5_ids))
>>>>>>> ed182956

        merge_attributes("spikes_list", np.hstack, dtype=object)
        new_dataset.discarded_df = pd.concat(
            (new_dataset.discarded_df, dataset.discarded_df), axis=0
        )
        new_dataset.labels_list += dataset.labels_list

        merge_attributes("amplitudes_list", lambda x, y: x + y)
        merge_attributes("quality_checks_mask", np.hstack)
        merge_attributes("fn_fp_list", lambda x, y: x + y)
        merge_attributes("sane_spikes_list", lambda x, y: x + y)
        merge_attributes("layer_list", lambda x, y: x + y)

    new_dataset.dataset = "merged"

    return new_dataset


def resample_waveforms(
    dataset: NeuronsDataset, new_sampling_rate: int = 30_000
) -> NeuronsDataset:
    """
    It takes a dataset, resizes the waveforms to a new sampling rate, and returns a new dataset with the
    resized waveforms

    Args:
      dataset (NeuronsDataset): the dataset to be resampled
      new_sampling_rate (int): the sampling rate of the new waveforms. Defaults to 30_000

    Returns:
      A new dataset with the same properties as the original dataset, but with the waveforms resampled.
    """

    import torch
    from torchvision import transforms

    original_wf = dataset.wf.reshape(-1, 1, dataset._n_channels, dataset._central_range)

    new_range = int(dataset._central_range * new_sampling_rate / dataset._sampling_rate)

    resize = transforms.Resize((dataset._n_channels, new_range))

    resized_wf = resize(torch.tensor(original_wf)).squeeze().numpy()

    resized_wf = resized_wf.reshape(-1, dataset._n_channels * new_range)

    resampled_dataset = copy.deepcopy(dataset)
    resampled_dataset.wf = resized_wf
    resampled_dataset._central_range = new_range
    resampled_dataset.wf_list = list(resized_wf)

    return resampled_dataset


def force_amplitudes_length(amplitudes, times):
    if len(times) > len(amplitudes):
        times = times[: len(amplitudes)]
    if len(amplitudes) > len(times):
        amplitudes = amplitudes[: len(times)]
    return amplitudes, times


def preprocess_template(
    template: np.ndarray,
    original_sampling_rate: float = 30000,
    output_sampling_rate: float = 30000,
    clip_size: Tuple[float, float] = (1e-3, 2e-3),
    peak_sign: Union[None, str] = "negative",
    normalize: bool = True,
) -> np.ndarray:
    """
    This function preprocesses a given template by resampling it, aligning it to a peak, flipping it if
    necessary, and normalizing it.

    Args:
      template (np.ndarray): A numpy array representing a waveform template.
      original_sampling_rate (float): The original sampling rate of the input template waveform in Hz
    (Hertz). Defaults to 30000
      output_sampling_rate (float): The desired sampling rate of the output template. The function will
    resample the input template to match this sampling rate if the original sampling rate is different.
    Defaults to 30000
      clip_size (Tuple[float, float]): The clip_size parameter is a tuple of two floats representing the
    start and end times (in seconds) of the desired clip from the original template waveform. The
    preprocess_template function uses this parameter to construct an output template of a specific
    length based on the desired sampling rate.
      peak_sign (Union[None, str]): The parameter "peak_sign" is used to specify whether the peak in the
    template should be positive or negative. It can take on the values "positive", "negative", or None.
    If it is set to "positive", the template will be flipped if the peak is negative, and if it is.
    Defaults to negative
      normalize (bool): A boolean parameter that determines whether or not to normalize the output
    template. If set to True, the output template will be normalized by dividing it by the absolute
    value of the peak amplitude. Defaults to True

    Returns:
      a preprocessed template as a numpy array.

    Authors:
       Original Julia Implementation by David J. Herzfeld <herzfeldd@gmail.com>
    """
    assert original_sampling_rate >= output_sampling_rate

    if original_sampling_rate != output_sampling_rate:
        template = resample(
            template, int(output_sampling_rate / original_sampling_rate * len(template))
        )

    alignment_idx = int(round(abs(clip_size[0]) * output_sampling_rate))

    # Search through our template to find our desired alignment point
    # We only align to peaks, so our goal is to find a set of local peaks
    # first and then choose the optimal one

    peaks, _ = npyx.feat.detect_peaks(template, margin=0.5, onset=0.2)
    # If we don't find any peaks, we will search for them in a more brute force way
    if len(peaks) == 0:
        peaks = []
        for i in range(1, len(template) - 1):
            if (
                (template[i] > template[i - 1])
                and (template[i] >= template[i + 1])
                and (template[i] > 0)
            ):
                peaks.append(i)  # Positive peak
            elif (
                (template[i] < template[i - 1])
                and (template[i] <= template[i + 1])
                and (template[i] < 0)
            ):
                peaks.append(i)  # Negative peak

    # Given our list of peaks, our goal is to find the optimal peak,
    # typically this will be the maximum value, but we align to the first
    # peak that is at least 75% of the maximum value

    peak_values = np.abs(template[peaks])
    extremum = np.max(peak_values)
    reference_peak_idx = peaks[np.where(peak_values > 0.75 * extremum)[0][0]]

    peak_val = np.abs(template[reference_peak_idx])

    # Determine if we need to flip our template based on the value of the peak
    # ensuring that the peak is negative
    if (
        peak_sign is not None
        and peak_sign == "negative"
        and template[reference_peak_idx] > 0
    ):
        template = template * -1
    elif (
        peak_sign is not None
        and peak_sign == "positive"
        and template[reference_peak_idx] < 0
    ):
        template = template * -1

    # Construct our output template based on our desired clip_size
    num_indices = int(
        round((abs(clip_size[0]) + abs(clip_size[1])) * output_sampling_rate)
    )
    if reference_peak_idx < alignment_idx:
        template = np.concatenate(
            (np.ones(alignment_idx - reference_peak_idx) * template[0], template)
        )
    elif reference_peak_idx > alignment_idx:
        shift = reference_peak_idx - alignment_idx
        template = np.concatenate((template[shift:], np.full(shift, template[-1])))

    assert np.abs(template[alignment_idx]) == peak_val

    if len(template) > num_indices:
        template = template[:num_indices]
    elif len(template) < num_indices:
        template = np.pad(
            template,
            (0, num_indices - len(template)),
            mode="constant",
            constant_values=template[-1],
        )

    assert len(template) == num_indices

    # Remove any (noisy) offset
    num_indices = int(round(abs(clip_size[0]) * output_sampling_rate))
    template = template - np.median(template[:num_indices])

    if normalize:
        # Normalize the result
        template = template / np.abs(template[alignment_idx])

    return template<|MERGE_RESOLUTION|>--- conflicted
+++ resolved
@@ -54,30 +54,6 @@
     "GoC": 1,
     "GrC": 0,
     "unlabelled": -1,
-<<<<<<< HEAD
-}
-
-
-CORRESPONDENCE_MLI_CLUSTER = {
-    value: key for key, value in LABELLING_MLI_CLUSTER.items()
-}
-
-LABELLING_MLI_CLUSTER_NO_GRC = {
-    "PkC_cs": 5,
-    "PkC_ss": 4,
-    "MFB": 3,
-    "MLI_B": 2,
-    "MLI_A": 1,
-    "GoC": 0,
-}
-
-CORRESPONDENCE_MLI_CLUSTER_NO_GRC = {
-    value: key for key, value in LABELLING_MLI_CLUSTER_NO_GRC.items()
-}
-
-
-LAYERS = {0: "unknown", 1: "GCL", 2: "PCL", 3: "ML"}
-=======
 }
 
 
@@ -110,7 +86,6 @@
     "PkC_layer": 2,
     "ML_layer": 3,
 }
->>>>>>> ed182956
 # pylint: disable=no-member
 
 
@@ -267,30 +242,6 @@
                 if lab is None:
                     lab = name.split("_")[0]
     return neuron_ids, lab
-
-
-def decode_string(value):
-    """
-    The function decodes a given value to a string if it is of type bytes or numpy bytes, and returns
-    the original value otherwise.
-
-    Args:
-      value: The input value that needs to be decoded.
-
-    Returns:
-      The decoded string value of the input `value`.
-    """
-    if type(value) in (bytes, np.bytes_):
-        return str(value.decode("utf-8"))
-    elif type(value) == np.ndarray:
-        return str(value.item().decode("utf-8"))
-    return value
-
-
-def process_label(label):
-    if len(label) == 0 or label == "unlabeled":
-        return 0
-    return label
 
 
 def decode_string(value):
@@ -371,11 +322,7 @@
         if _extract_mli_clusters:
             _labelling = LABELLING_MLI_CLUSTER
 
-<<<<<<< HEAD
-        neuron_ids = get_h5_absolute_ids(dataset)
-=======
         neuron_ids, lab = get_h5_absolute_ids(dataset)
->>>>>>> ed182956
 
         if not quality_check:
             self.quality_checks_mask = []
@@ -620,14 +567,10 @@
                     self.genetic_line_list.append("unknown")
 
                 if _extract_layer:
-<<<<<<< HEAD
-                    layer = get_neuron_attr(dataset, wf_n, "phyllum_layer")
-=======
                     if _lisberger:
                         layer = get_neuron_attr(dataset, wf_n, "human_layer")
                     else:
                         layer = get_neuron_attr(dataset, wf_n, "phyllum_layer")
->>>>>>> ed182956
                     layer = decode_string(layer)
                     self.layer_list.append(layer)
 
@@ -916,10 +859,7 @@
         new_dataset.acg_list = np.vstack(
             (np.array(new_dataset.acg_list), np.array(dataset.acg_list))
         ).tolist()
-<<<<<<< HEAD
-=======
         new_dataset.h5_ids = np.hstack((new_dataset.h5_ids, dataset.h5_ids))
->>>>>>> ed182956
 
         merge_attributes("spikes_list", np.hstack, dtype=object)
         new_dataset.discarded_df = pd.concat(
