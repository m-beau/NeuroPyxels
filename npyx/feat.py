--- conflicted
+++ resolved
@@ -1153,13 +1153,9 @@
 
     # depolarisation slope coefficients
     depol_coeff, _ = depol_slope(relevant_waveform, first_trough_t)
-<<<<<<< HEAD
-    depol_coeff = depol_coeff * interp_coeff
-=======
 
     # Multiply slope coefficients by 100 (and divide tau) to undo interpolation effect and obtain meaningful values
     tau, repol_coeff, depol_coeff = tau / interp_coeff, repol_coeff * interp_coeff, depol_coeff * interp_coeff
->>>>>>> 694b966d
 
     return [
         neg_v,
