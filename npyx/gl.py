# -*- coding: utf-8 -*-
"""
2018-07-20

@author: Maxime Beau, Neural Computations Lab, University College London

Dataset: Neuropixels dataset -> dp is phy directory (kilosort or spyking circus output)
"""
import json
import os
from pathlib import Path

import numpy as np
import pandas as pd

from npyx.utils import npa


def get_npyx_memory(dp):
    dpnm = Path(dp) / "npyxMemory"
    old_dpnm = Path(dp) / "routinesMemory"
    if old_dpnm.exists() and not dpnm.exists():
        try:  # because of parallel proccessing, might have been renamed in the process!
            os.rename(str(old_dpnm), str(dpnm))
            print("Backward compatibility - renaming routinesMemory as npyxMemory.")
        except:
            assert dpnm.exists()
    os.makedirs(dpnm, exist_ok=True)

    return dpnm


def get_datasets(ds_master, ds_paths_master, ds_behav_master=None, warnings=True):
    """
    Function to load dictionnary of dataset paths and relevant units.

    Below is a high level description of the 3 json file types used to generate your datasets dictionnary,
    you can find a more detailed structure description in the Parameters section a bit further.

    ------------------------------------------------------------------------------

    **ds_master** contains information about the probe structure of your recording
    as well as anything you wish to have readily accessible in your scripts
    as key:value pairs.

    You NEED to add 'probeX':{key:value, key:value...} to each dataset
    in order to generate the right path blah/datasetY_probeX.

    A typical example is
    'datasetY':{'probeX':{'interesting_unit_type':[unit1, unit2]}},
    but it could also be
    'datasetY':{'probeX':{'comment_on_behaviour':'great for 100 trials then got tired'}}.

    In **ds_paths_master**, the paths must be following this structure:
    pathToDataset1Root/datasetName/datasetName_probe1.
    Every dataset in ds_master must also be in **ds_paths_master**
    and vice versa (every dataset must have a path!).

    **ds_behav_master** contains dictionnaries of anything, allowing you to flexibly
    add any data you would like to have access to while doing your analysis.
    For instance, {'running_wheel_diameter':20, 'ntrials':'143', 'mouse nickname':'mickey'}.
    Every dataset in ds_behav_master must also be in ds_master ;
    the inverse is not true (not every dataset has behavioural parameters).

    ------------------------------------------------------------------------------

    Arguments:

        - ds_master: str, path to json file with following structure:
            {
            'dataset1_name':{
                'probe1':{
                    'key1':[unit1, unit2, unit3],
                    'key2':'some_string',
                    'key3':{some dict},
                    ...
                    }
                'probe2': ... # eventually
                }
            'dataset2_name': ... # eventually
            }

        - ds_paths_master str, path to json file with following structure:
            {
            'dataset1_name':'path_to_dataset1_root',
            'dataset2_name':'path_to_dataset2_root',
            ...
            }

        - ds_behav_master str, path to json file with following structure:
            {
            'dataset1_name':{behaviour parameters, any keys/values},
            'dataset2_name':{behaviour parameters, any keys/values},
            ...
            }

    ------------------------------------------------------------------------------

    Returns:

        - DSs: dictionnary of datasets with the following structure:
            {
            'dataset1_name':{}
                'dp':'path_to_dataset1_root_from_ds_paths_master/dataset1_name',

                'behav_params':{behaviour parameters from ds_behav_master},

                'probe1':{
                    'dp':'path/to/probe/subdirectory' # contains recording and kilosort files of probe1
                    'key1':[unit1, unit2, unit3],
                    'key2':'some_string',
                    'key3':{some dict},...
                    }
                'probe2': ... # eventually
                }
            'dataset2_name': ... # eventually
            }
    """
    with open(ds_master) as f:
        print(f"\033[34;1m--- ds_master\033[0m read from {ds_master}.")
        DSs = json.load(f)

    with open(ds_paths_master) as f:
        print(f"\033[34;1m--- ds_paths_master\033[0m read from {ds_paths_master}.")
        dp_dic = json.load(f)
        for ds_name, dp in dp_dic.items():
            dp = Path(dp) / f"{ds_name}"
            if not dp.exists():
                if warnings:
                    print(
                        f"\n\033[31;1mWARNING path {dp} does not seem to exist. Edit path of {ds_name}:path in \033[34;1mds_paths_master\033[31;1m."
                    )
                continue
            assert ds_name in DSs.keys(), print(
                f"\n\033[31;1mWARNING dataset {ds_name} from \033[34;1mds_paths_master\033[31;1m isn't referenced in \033[34;1mds_master\033[31;1m."
            )
            DSs[ds_name]["dp"] = dp
            for prb in DSs[ds_name].keys():
                if "probe" in prb:
                    dp_prb = dp / f"{ds_name}_{prb}"
                    if not dp_prb.exists():
                        if warnings:
                            print(
                                (
                                    f"\n\033[31;1mWARNING path {dp_prb} does not seem to exist! "
                                    f"Edit path of {ds_name}:path in \033[34;1mds_paths_master\033[31;1m "
                                    "and check that all probes are in subdirectories."
                                )
                            )
                        continue
                    DSs[ds_name][prb]["dp"] = dp_prb

    for ds_name, ds in DSs.items():
        if "dp" not in ds.keys():
            if warnings:
                print(
                    f"\n\033[31;1mWARNING dataset {ds_name} does not have a path! Add it as a key:value pair in \033[34;1mds_paths_master\033[31;1m."
                )

    # Add behavioural parameters to the dict for relevant datasets,
    # if any
    if ds_behav_master is not None:
        with open(ds_behav_master) as f:
            behav_params_dic = json.load(f)
            for ds_name, params in behav_params_dic.items():
                DSs[ds_name]["behav_params"] = params

    return DSs


def make_connected_pairs_df(ds_master, ds_paths_master, ds_behav_master):
    DSs = get_datasets(ds_master, ds_paths_master, ds_behav_master, warnings=False)
    connected_pairs_df = pd.DataFrame(
        columns=["ds", "dp", "ss", "cs", "nc", "holds_no_behav", "holds_no_sync"]
    )
    for dsname, ds in DSs.items():
        for dsk, dsv in ds.items():
            if "probe" in dsk:
                probei = 0  # if merged dataset: int(dsk[-1])-1
                if "ss_cnc_real" in dsv.keys():
                    if np.any(dsv["ss_cnc_real"]):
                        dp_dic = {
                            probe: str(ds[probe]["dp"])
                            for probe in ds.keys()
                            if "probe" in probe
                        }
                        dp, ds_table = merge_datasets(dp_dic)

                        putative_pairs = [str(pair) for pair in dsv["ss_cnc_put"]]
                        assert (
                            len(putative_pairs) > 0
                        ), f"No connected pairs found in dataset {dsname} at {ds_master}!"
                        real_pairs = [str(pair) for pair in dsv["ss_cnc_real"]]
                        if not np.all(np.isin(real_pairs, putative_pairs)):
                            print(
                                (
                                    "Some real connected pairs are not in putative connected pairs: "
                                    f"{np.array(real_pairs)[~np.isin(real_pairs, putative_pairs)]}.\n"
                                    f"Edit json file at {ds_master}!"
                                )
                            )

                        for ss, cnc in dsv["ss_cnc_put"]:
                            cs = np.nan
                            if np.any(dsv["ss_cs"]):
                                ss_cs = npa(dsv["ss_cs"])
                                if ss in ss_cs[:, 0]:
                                    cs = ss_cs[np.isin(ss_cs[:, 0], [ss]), 1][0]

                            if str([ss, cnc]) in real_pairs:
                                holds_no_sync = True
                            else:
                                holds_no_sync = False

                            holds_no_behav = True  ## TODO
                            connected_pairs_df = connected_pairs_df.append(
                                {
                                    "ds": dsname,
                                    "dp": dp,
                                    "ss": ss + 0.1 * probei,
                                    "cs": cs + 0.1 * probei,
                                    "nc": cnc + 0.1 * probei,
                                    "holds_no_behav": holds_no_behav,
                                    "holds_no_sync": holds_no_sync,
                                },
                                ignore_index=True,
                            )
    return connected_pairs_df


def get_rec_len(dp, unit="seconds"):
    "returns recording length in seconds or samples"
    assert unit in ["samples", "seconds"]
    meta = read_metadata(dp)
    if "recording_length_seconds" in meta.keys():
        rec_length = meta["recording_length_seconds"]
    else:
        v = list(meta.values())[0]
        rec_length = v["recording_length_seconds"]
    if unit == "samples":
        rec_length = int(rec_length * meta["sampling_rate"])
    return rec_length


def detect_new_spikesorting(dp, print_message=True, qualities=None):
    """
    Detects whether a dataset has been respikesorted
    based on spike_clusters.npy and cluster_group.tsv time stamps.
    Arguments:
        - dp: str, path to original sorted dataset (not a merged dataset)
        - print_message: whether to print a warning when new spikesorting is detected.
        - qualities: option to feed new qualities dataframe to compare to old one
                     (if different units are found, new spikesorting is detected)
    Returns:
        - spikesorted: bool, True or False if new spike sorting detected or not.
    """
    dp = Path(dp)
    spikesorted = False
    if not (dp / "cluster_group.tsv").exists():
        # if first time this is ran on a merged dataset
        return True

    if qualities is None:
        assert "merged" not in str(
            dp
        ), "this function should be ran on an original sorted dataset, not on a merged dataset."
        last_spikesort  = os.path.getmtime(dp / "spike_clusters.npy")
        last_tsv_update = os.path.getmtime(dp / "cluster_group.tsv")
        spikesorted     = last_tsv_update == last_spikesort

    else:
        qualities_old = pd.read_csv(dp / "cluster_group.tsv", delim_whitespace=True)
        old_clusters  = qualities_old.loc[:, "cluster_id"]
        new_clusters  = qualities.loc[:, "cluster_id"]
        if not np.all(np.isin(old_clusters, new_clusters)):
            spikesorted = True

    if spikesorted and print_message:
        print("\n\033[34;1m--- New spike-sorting detected.\033[0m")

    return spikesorted


def save_qualities(dp, qualities):
    dp = Path(dp)
    qualities.to_csv(dp / "cluster_group.tsv", sep="\t", index=False)


def generate_units_qualities(dp):
<<<<<<< HEAD
    units=np.unique(np.load(Path(dp,"spike_clusters.npy")))
    if os.path.exists(Path(dp,"cluster_info.tsv")):
        info = pd.read_csv(Path(dp,"cluster_info.tsv"), sep='\t')
        qualities = info.loc[:,['cluster_id', 'group']]
    else:
        qualities=pd.DataFrame({'cluster_id':units, 'group':['unsorted']*len(units)})
=======
    units = np.unique(np.load(Path(dp, "spike_clusters.npy")))
    qualities = pd.DataFrame({"cluster_id": units, "group": ["unsorted"] * len(units)})
>>>>>>> 3afd8eb1
    return qualities


def load_units_qualities(dp, again=False):
    """
    Load unit qualities (groups tsv table) from dataset.

    Arguments:
        - dp_merged: str, datapath to merged dataset
        - again: bool, whether to recompute from spike_clusters.npy (long)

    Returns:
        - qualities: panda dataframe, dataset units qualities
    """
    f = "cluster_group.tsv"
    dp = Path(dp)
    if (dp / f).exists():
        qualities = pd.read_csv(dp / f, delim_whitespace=True)
        re_spikesorted = detect_new_spikesorting(dp)
        regenerate = True if (again or re_spikesorted) else False
        assert (
            "cluster_id" in qualities.columns
        ), f"WARNING the tsv file {str(dp/f)} should have a column called 'cluster_id'!"
        if "group" not in qualities.columns:
            print(
                "WARNING there does not seem to be any group column in cluster_group.tsv - kilosort >2 weirdness. Making a fresh file."
            )
            qualities = generate_units_qualities(dp)
        else:
            if "unsorted" not in qualities["group"].values:
                regenerate = True
        if regenerate:
            qualities_new = generate_units_qualities(dp)

            sorted_clusters     = qualities.loc[qualities["group"] != "unsorted", :]
            unsorted_clusters_m = ~np.isin(
                qualities_new["cluster_id"], sorted_clusters["cluster_id"]
            )
            unsorted_clusters = qualities_new.loc[unsorted_clusters_m, :]

            qualities = unsorted_clusters.append(sorted_clusters).sort_values(
                "cluster_id"
            )
            save_qualities(dp, qualities)
    else:
        print(
            "cluster groups table not found in provided data path. Generated from spike_clusters.npy."
        )
        qualities = generate_units_qualities(dp)
        save_qualities(dp, qualities)

    return qualities


def load_merged_units_qualities(dp_merged, ds_table=None):
    """
    Load unit qualities from merged dataset.
    Different from load_units_qualities, as it always recomputes and saves
    the units qualities tsv table from the source datasets
    to ensure handling of new spikesorting.

    Arguments:
        - dp_merged: str, datapath to merged dataset
        - ds_table: optional panda dataframe, datasets table
                    (if None, assumed to be dp/datasets_table.csv)

    Returns:
        - qualities: panda dataframe, merged dataset units qualities
    """

    dp_merged = Path(dp_merged)

    if ds_table is None:
        ds_table = get_ds_table(dp_merged)

    qualities = pd.DataFrame(columns = ["cluster_id", "group"])
    for ds_i in ds_table.index:
        cl_grp = load_units_qualities(ds_table.loc[ds_i, "dp"])
        cl_grp["cluster_id"] = cl_grp["cluster_id"] + 1e-1 * ds_i
        qualities = qualities.append(cl_grp, ignore_index=True)

    return qualities


def get_units(dp, quality="all", chan_range=None, again=False):
    assert quality in ["all", "good", "mua", "noise", "unsorted"]

    if assert_multi(dp):
        qualities = load_merged_units_qualities(dp)
        try:
            re_spikesorted = detect_new_spikesorting(dp, qualities=qualities)
        except:
            re_spikesorted = False  # weird inability to load clutsr_group.tsv with pandas while using joblib

        assert not re_spikesorted, (
            f"It seems that a source dataset of {dp} has been re-spikesorted!! "
            "you need to run merge_datasets(dp_dic) again before being able to call get_units()."
        )
        save_qualities(dp, qualities)
    else:
        qualities = load_units_qualities(dp, again=again)

    if quality == "all":
        units = qualities["cluster_id"].values
    else:
        quality_m = qualities["group"] == quality
        units     = qualities.loc[quality_m, "cluster_id"].values

    if chan_range is None:
        return units

    assert len(chan_range) == 2, "chan_range should be a list or array with 2 elements!"

    # For regular datasets
    peak_channels = get_depthSort_peakChans(dp, units=units, quality=quality)
    chan_mask = (peak_channels[:, 1] >= chan_range[0]) & (
        peak_channels[:, 1] <= chan_range[1]
    )
    units = peak_channels[chan_mask, 0].flatten()

    return units


def get_good_units(dp):
    return get_units(dp, quality="good")


def check_periods(periods):
    err_mess = "periods can only be 'all' or a list of lists/tuples [[t1.1,t1.2], [t2.1,t2.2]...] in seconds!"
    if isinstance(periods, str):
        assert periods == "all", err_mess
        return periods
    periods = npa(periods)
    if periods.ndim == 1:
        periods = periods.reshape(1, -1)
    assert (
        periods.ndim == 2
    ), "When feeding a single period [t1,t2], do not forget the outer brackets [[t1,t2]]!"
    assert periods.shape[1] == 2, err_mess
    assert np.all(
        np.diff(periods, axis=1) > 0
    ), "all pairs of periods must be in ascendent order (t1.1<t1.2 etc in [[t1.1,t1.2],...])!"
    return periods


# circular imports
from npyx.inout import read_metadata
from npyx.spk_wvf import get_depthSort_peakChans
from npyx.merger import assert_multi, get_ds_table, merge_datasets<|MERGE_RESOLUTION|>--- conflicted
+++ resolved
@@ -287,17 +287,13 @@
 
 
 def generate_units_qualities(dp):
-<<<<<<< HEAD
     units=np.unique(np.load(Path(dp,"spike_clusters.npy")))
     if os.path.exists(Path(dp,"cluster_info.tsv")):
         info = pd.read_csv(Path(dp,"cluster_info.tsv"), sep='\t')
         qualities = info.loc[:,['cluster_id', 'group']]
     else:
         qualities=pd.DataFrame({'cluster_id':units, 'group':['unsorted']*len(units)})
-=======
-    units = np.unique(np.load(Path(dp, "spike_clusters.npy")))
-    qualities = pd.DataFrame({"cluster_id": units, "group": ["unsorted"] * len(units)})
->>>>>>> 3afd8eb1
+
     return qualities
 
 
