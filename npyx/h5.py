--- conflicted
+++ resolved
@@ -16,7 +16,7 @@
     """
     h5_path: str, path to .h5 file
     txt_output: bool, if True prints contents to file
-                      (same name as h5 name_content.txt)
+    (same name as h5 name_content.txt)
     """
     h5_path = Path(h5_path)
     if txt_output:
@@ -55,7 +55,6 @@
     Adds a Kilosort unit to a new or existing HDF5 five file using the
     file format specified by the C4 collaboration.
 
-<<<<<<< HEAD
     Each unit can be accessed from 2 paths which point to the same data:
     - an absolute path, {unit_abolute_id}/
                         which allows for a flat hierarchy and makes it easier to compute features,
@@ -63,18 +62,6 @@
     - a relative path, datasets/{dataset}/{unit}/
                        which allows to index units per dataset,
                        easier to work on your own data
-=======
-def add_dataset_to_group(group, dataset, data, again=0):
-    if dataset in group:
-        if again:
-            del group[dataset]
-            print(f"{dataset} overwritten.")
-        else:
-            return
-    group[dataset] = data
-    return
-    
->>>>>>> cd3e8e82
 
     Example:
         add_unit_h5('my_lab_data.h5', '/path/to/kilosort_results', 1, lab_id='pi_last_name')
@@ -157,7 +144,7 @@
     # metadata
     add_dataset_to_group(neuron_group, 'lab_id', lab_id, again)
     add_dataset_to_group(neuron_group, 'dataset_id', dataset, again)
-    add_dataset_to_group(neuron_group, 'neuron_id', unit, again)
+    add_dataset_to_group(neuron_group, 'labneuron_id_id', unit, again)
     add_dataset_to_group(neuron_group, 'neuron_absolute_id', neuron_group.name, again)
     add_dataset_to_group(neuron_group, 'sampling_rate', samp_rate, again)
     
@@ -183,13 +170,8 @@
             opto_m = optostims[:,0] > optostims_threshold
             optostims = optostims[opto_m,:]
         add_dataset_to_group(neuron_group, 'optostims', optostims, again)
-<<<<<<< HEAD
         # Only consider spikes 10s before first opto onset
         sane_spikes = (t < (optostims[0,0]-10)*samp_rate)
-=======
-        # Only consider spikes 10s before opto onset
-        sane_spikes = (t < (ons[0]-10)*samp_rate)
->>>>>>> cd3e8e82
         add_dataset_to_group(neuron_group, 'sane_spikes', sane_spikes, again)
         
     if 'fn_fp_filtered_spikes' not in neuron_group or again: 
@@ -219,7 +201,7 @@
         chunk = extract_rawChunk(dp, snr_window, channels=np.arange(chan_bottom, chan_top), 
                                  scale=False, whiten=False, hpfilt=False, verbose=False)
 
-    # SNR estimation
+    # quality metrics
     if 'amplitudes' not in neuron_group or again:
         add_dataset_to_group(neuron_group, 'amplitudes', np.load(dp/'amplitudes.npy').squeeze()[ids(dp, unit)], again)
         mad = np.median(np.abs(chunk) - np.median(chunk, axis=1)[:, None], axis=1) 
