--- conflicted
+++ resolved
@@ -144,7 +144,6 @@
         # Find conversion factor
         # should be 0.19499999284744262695
         meta['bit_uV_conv_factor']=meta_oe["continuous"][probe_index]["channels"][0]["bit_volts"]
-<<<<<<< HEAD
 
         # index for highpass and lowpass
         filt_index = {'highpass': [], 'lowpass': []}
@@ -153,8 +152,7 @@
                 filt_index['highpass'] = i
             if 'LFP' in processor['folder_name']:
                 filt_index['lowpass'] = i
-=======
->>>>>>> 63e4cfa9
+
 
         # find everything else
         for filt_key in ['highpass','lowpass']:
