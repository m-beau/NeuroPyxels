--- conflicted
+++ resolved
@@ -61,7 +61,6 @@
         saveDir.mkdir()
     p=saveDir/f"{figname}.{_format}"
     fig.savefig(p, dpi=500, bbox_inches='tight')
-<<<<<<< HEAD
 
     # restaure original parameters
     mpl.rcParams['figure.dpi']=dpi
@@ -72,9 +71,6 @@
     #     bashCommand = f'sudo chmod a+rwx {p}'
     #     process = subprocess.Popen(bashCommand.split(), stdout=subprocess.PIPE)
     #     output, error = process.communicate()
-
-=======
->>>>>>> 4ff6fab3
 
 def mplshow(fig):
 
@@ -453,14 +449,10 @@
     figh = float(h)/(t-b)
     ax.figure.set_size_inches(figw, figh)
 
-<<<<<<< HEAD
 def hist_MB(arr, a=None, b=None, s=None,
             title='Histogram', xlabel='', ylabel='',
-            ax=None, color=None, figsize=None, xlim=None,
+            ax=None, color=None, alpha=1, figsize=None, xlim=None,
             saveFig=False, saveDir='', _format='pdf'):
-=======
-def hist_MB(arr, a=None, b=None, s=None, title='Histogram', xlabel='', ylabel='', ax=None, color=None, alpha=1):
->>>>>>> 4ff6fab3
     if a is None: a=np.min(arr)
     if b is None: b=np.max(arr)
     if s is None: s=(b-a)/100
@@ -480,6 +472,7 @@
     fig,ax=mplp(fig, ax, xlim=xlim, figsize=figsize)
 
     if saveFig: save_mpl_fig(fig, title, saveDir, _format)
+      
     return fig
 
 
