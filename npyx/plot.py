# -*- coding: utf-8 -*-
"""
2018-07-20
@author: Maxime Beau, Neural Computations Lab, University College London
"""
import os
import os.path as op
import pickle as pkl
from math import floor, log10
from pathlib import Path

import matplotlib
import matplotlib as mpl
import matplotlib.pyplot as plt
import numpy as np
from cmcrameri import cm as cmcr
from matplotlib.ticker import AutoLocator
from tqdm.auto import tqdm

from psutil import disk_partitions; opj=op.join



cmcr=cmcr.__dict__
from IPython.core.display import HTML, display

# Make matplotlib saved figures text text editable
mpl.rcParams["svg.fonttype"] = 'none'
mpl.rcParams['pdf.fonttype'] = 42 
mpl.rcParams['ps.fonttype'] = 42

# use Arial, damn it
if 'Arial' in [f.name for f in matplotlib.font_manager.fontManager.ttflist]:
    matplotlib.rcParams['font.family'] = 'Arial'
else:
    print("Oh no! Arial isn't on your system. We strongly recommend that you install Arial for your aesthetic sanity.")

from npyx.behav import align_times, get_processed_ifr, get_processed_popsync
from npyx.corr import acg, acg_3D, ccg, convert_acg_log, gen_sfc, get_cm, scaled_acg
from npyx.gl import get_units
from npyx.inout import (
    assert_chan_in_dataset,
    chan_map,
    extract_rawChunk,
    predefined_chanmap,
    read_metadata,
)
from npyx.merger import assert_multi, get_ds_ids
from npyx.spk_t import train_quality, trn
from npyx.spk_wvf import (
    get_depthSort_peakChans,
    get_peak_chan,
    templates,
    wvf,
    wvf_dsmatch,
)
from npyx.stats import fractile_normal, fractile_poisson
from npyx.utils import (
    assert_iterable,
    docstring_decorator,
    isnumeric,
    npa,
    pprint_dic,
    save_np_array,
    zscore,
)

#%% plotting utilities ##############################################################################################

default_mplp_params = dict(
            # title default parameters
            title_w='regular',
            title_s=22,

            # axes labels default parameters
            axlab_w='regular',
            axlab_s=22,

            # tick labels default parameters
            ticklab_w='regular',
            ticklab_s=22,
            ticks_direction='out',
            xlabelpad=0,
            ylabelpad=0,

            # ticks default parameters
            xtickrot=0,
            ytickrot=0,
            xtickha='center',
            xtickva='top',
            ytickha='right',
            ytickva='center',

            # spines and layout default parameters
            lw=1,
            hide_top_right=True,
            hide_axis=False,
            tight_layout=False,

            # legend default parameters
            show_legend=False,
            hide_legend=False,
            legend_loc=(1,1),

            # figure saving default parameters
            saveFig=False,
            saveDir = "~/Downloads",
            figname="figure",
            _format="pdf",

            # colorbar default parameters
            colorbar=False,
            cbar_w=0.03,
            cbar_h=0.4,
            clabel=None,
            clabel_w='regular',
            clabel_s=22,
            cticks_s=22,

            # horizontal and vertical lines default parameters
            hlines = None, # provide any iterable of values to plot horizontal lines along the y axis
            vlines = None, # provide any iterable of values to plot vertical lines along the x axis
            lines_kwargs = {'lw':1.5, 'ls':'--', 'color':'k', 'zorder':-1000}, # add any other matplotlib.lines.Line2D arguments
)

@docstring_decorator(pprint_dic(default_mplp_params))
def mplp(fig=None,
         ax=None,
         figsize=None,
         axsize=None,
         
         xlim=None,
         ylim=None,
         xlabel=None,
         ylabel=None,
         xticks=None,
         yticks=None,
         xtickslabels=None,
         ytickslabels=None,
         reset_xticks=None,
         reset_yticks=None,
         
         xtickrot=None,
         ytickrot=None,
         xtickha=None,
         xtickva=None,
         ytickha=None,
         ytickva=None,
         xlabelpad=None,
         ylabelpad=None,
         
         axlab_w=None,
         axlab_s=None,
         ticklab_w=None,
         ticklab_s=None,
         ticks_direction=None,
         
         title=None,
         title_w=None,
         title_s=None,
         
         lw=None,
         hide_top_right=None,
         hide_axis=None,
         transparent_background=None,
         tight_layout=None,
         
         hspace=None,
         wspace=None,
         
         show_legend=None,
         hide_legend=None,
         legend_loc=None,
         
         saveFig=None,
         saveDir = None,
         figname=None,
         _format="pdf",
         
         colorbar=None,
         vmin=None, vmax=None,
         cmap=None,
         cticks=None,
         ctickslabels=None,
         clim=None,
         cbar_w=None,
         cbar_h=None,
         clabel=None,
         clabel_w=None,
         clabel_s=None,
         cticks_s=None,
         
         hlines = None,
         vlines = None,
         lines_kwargs = None,
         prettify=True):
    """
    make plots pretty
    matplotlib plotter

    Awesome utility to format matplotlib plots.
    Simply add mplp() at the end of any plotting script, feeding it with your fav parameters!

    IMPORTANT If you set prettify = False, it will only reset the parameters that you provide actively, and leave the rest as is.

    In a breeze,
        - change the weight/size/alignment/rotation of the axis labels, ticks labels, title
        - edit the x, y and colorbar axis ticks and ticks labels
        - hide the splines (edges of your figure)
        - hide all the axis, label etc in one go with hide_axis
        - save figures in any format
        - add or remove a legend
        - add a custom colorbar
        - apply tight_layout to fit your subplots properly (in a way which prevents saved plots from being clipped)

    How it works: it will grab the currently active figure and axis (plt.gcf() and plt.gca()).
    Alternatively, you can pass a matplotlib figure and specific axes as arguments.

    Default Arguments:
        {0}
    """

    global default_mplp_params

    if fig is None:
        if ax is None:
            fig = plt.gcf()
        else:
            fig = ax.get_figure()
    if ax is None: ax=plt.gca()

    # if prettify is set to True (default),
    # mplp() will change the plot parameters in the background,
    # even if not actively passed
    if prettify:

        # limits default parameters
        if xlim is None: xlim = ax.get_xlim()
        if ylim is None: ylim = ax.get_ylim()

        # title default parameters
        if title is None: title = ax.get_title()
        if title_w is None: title_w = default_mplp_params['title_w']
        if title_s is None: title_s = default_mplp_params['title_s']

        # axes labels default parameters
        if ylabel is None: ylabel = ax.get_ylabel()
        if xlabel is None: xlabel = ax.get_xlabel()
        if axlab_w is None: axlab_w = default_mplp_params['axlab_w']
        if axlab_s is None: axlab_s = default_mplp_params['axlab_s']
        if xlabelpad is None: xlabelpad = default_mplp_params['xlabelpad']
        if ylabelpad is None: ylabelpad = default_mplp_params['ylabelpad']

        # tick labels default parameters
        if ticklab_w is None: ticklab_w = default_mplp_params['ticklab_w']
        if ticklab_s is None: ticklab_s = default_mplp_params['ticklab_s']
        if ticks_direction is None: ticks_direction = default_mplp_params['ticks_direction']

        # ticks default parameters
        if xtickrot is None: xtickrot = default_mplp_params['xtickrot']
        if ytickrot is None: ytickrot = default_mplp_params['ytickrot']
        if xtickha is None: xtickha = default_mplp_params['xtickha']
        if xtickva is None: xtickva = default_mplp_params['xtickva']
        if ytickha is None: ytickha = default_mplp_params['ytickha']
        if ytickva is None: ytickva = default_mplp_params['ytickva']

        # spines and layout default parameters
        if lw is None: lw = default_mplp_params['lw']
        if hide_top_right is None: hide_top_right = default_mplp_params['hide_top_right']
        if hide_axis is None: hide_axis = default_mplp_params['hide_axis']
        if tight_layout is None: tight_layout = default_mplp_params['tight_layout']

        # legend default parameters
        if show_legend is None: show_legend = default_mplp_params['show_legend']
        if hide_legend is None: hide_legend = default_mplp_params['hide_legend']
        if legend_loc is None: legend_loc = default_mplp_params['legend_loc']

        # figure saving default parameters
        if saveFig is None: saveFig = default_mplp_params['saveFig']
        if saveDir is None: saveDir = default_mplp_params['saveDir']
        if figname is None: figname = default_mplp_params['figname']
        if _format is None: _format = default_mplp_params['_format']

        # colorbar default parameters
        if colorbar is None: colorbar = default_mplp_params['colorbar']
        if cbar_w is None: cbar_w = default_mplp_params['cbar_w']
        if cbar_h is None: cbar_h = default_mplp_params['cbar_h']
        if clabel is None: clabel = default_mplp_params['clabel']
        if clabel_w is None: clabel_w = default_mplp_params['clabel_w']
        if clabel_s is None: clabel_s = default_mplp_params['clabel_s']
        if cticks_s is None: cticks_s = default_mplp_params['cticks_s']


    hfont = {'fontname':'Arial'}
    if figsize is not None:
        assert axsize is  None,\
            "You cannot set both the axes and figure size - the axes size is based on the figure size."
        fig.set_figwidth(figsize[0])
        fig.set_figheight(figsize[1])
    if axsize is not None:
        assert figsize is  None,\
            "You cannot set both the axes and figure size - the axes size is based on the figure size."
        set_ax_size(ax, *axsize)

    # Opportunity to easily hide everything
    if hide_axis is not None:
        if hide_axis:
            ax.axis('off')
        else: ax.axis('on')

    # Axis labels
    if ylabel is not None:
        ax.set_ylabel(ylabel,
                      weight=axlab_w,
                      size=axlab_s,
                      labelpad=ylabelpad,
                      **hfont)
    if xlabel is not None:
        ax.set_xlabel(xlabel,
                      weight=axlab_w,
                      size=axlab_s,
                      labelpad=xlabelpad,
                      **hfont)

    # Setup x/y limits BEFORE altering the ticks
    # since the limits will alter the ticks
    if xlim is not None: ax.set_xlim(xlim)
    if ylim is not None: ax.set_ylim(ylim)

    # Tick values
    if prettify and xticks is None:
        if reset_xticks:
            ax.xaxis.set_major_locator(AutoLocator())
        xticks = ax.get_xticks()
    if xticks is not None: ax.set_xticks(xticks)

    if prettify and yticks is None:
        if reset_yticks:
            ax.yaxis.set_major_locator(AutoLocator())
        yticks = ax.get_yticks()
    if yticks is not None: ax.set_yticks(yticks)

    # Tick labels
    fig.canvas.draw() # To force setting of ticklabels
    if xtickslabels is None and prettify:
        if any(ax.get_xticklabels()):
            if isnumeric(ax.get_xticklabels()[0].get_text()):
                xtickslabels, x_nflt = get_labels_from_ticks(xticks)
            else:
                xtickslabels = ax.get_xticklabels()
    if ytickslabels is None and prettify:
        if any(ax.get_yticklabels()):
            if isnumeric(ax.get_yticklabels()[0].get_text()):
                ytickslabels, y_nflt = get_labels_from_ticks(yticks)
            else:
                ytickslabels = ax.get_yticklabels()

    if xtickslabels is not None:
        if xticks is not None:
            assert len(xtickslabels)==len(xticks),\
                'WARNING you provided too many/few xtickslabels! Make sure that the default/provided xticks match them.'
        if xtickha is None: xtickha = ax.xaxis.get_ticklabels()[0].get_ha()
        if xtickva is None: xtickva = ax.xaxis.get_ticklabels()[0].get_va()
        ax.set_xticklabels(xtickslabels, fontsize=ticklab_s, fontweight=ticklab_w,
                            color=(0,0,0), **hfont, rotation=xtickrot, ha=xtickha, va=xtickva)
    if ytickslabels is not None:
        if yticks is not None:
            assert len(ytickslabels)==len(yticks),\
                'WARNING you provided too many/few ytickslabels! Make sure that the default/provided yticks match them.'
        if ytickha is None: ytickha = ax.yaxis.get_ticklabels()[0].get_ha()
        if ytickva is None: ytickva = ax.yaxis.get_ticklabels()[0].get_va()
        ax.set_yticklabels(ytickslabels, fontsize=ticklab_s, fontweight=ticklab_w,
                            color=(0,0,0), **hfont, rotation=ytickrot, ha=ytickha, va=ytickva)

    # Reset x/y limits a second time
    if xlim is not None: ax.set_xlim(xlim)
    if ylim is not None: ax.set_ylim(ylim)

    # Title
    if title is not None: ax.set_title(title, size=title_s, weight=title_w)

    # Ticks and spines aspect
    if prettify:
        ax.tick_params(axis='both', bottom=1, left=1, top=0, right=0, width=lw, length=4, direction=ticks_direction)
    elif lw is not None or ticks_direction is not None:
        ax.tick_params(axis='both', width=lw, direction=ticks_direction)

    if hide_top_right is not None:
        spine_keys = list(ax.spines.keys())
        hide_spine_keys = ['polar'] if 'polar' in spine_keys else ['top', 'right']
        lw_spine_keys = ['polar'] if 'polar' in spine_keys else ['left', 'bottom', 'top', 'right']
        if hide_top_right and 'top' in hide_spine_keys: [ax.spines[sp].set_visible(False) for sp in hide_spine_keys]
        else: [ax.spines[sp].set_visible(True) for sp in hide_spine_keys]
        for sp in lw_spine_keys:
            ax.spines[sp].set_lw(lw)

    # remove background
    if transparent_background is not None:
        if transparent_background:
            ax.patch.set_alpha(0)
        else:
            ax.patch.set_alpha(1)

    # Optionally plot horizontal and vertical dashed lines
    if lines_kwargs is None: lines_kwargs = {}
    l_kwargs = default_mplp_params['lines_kwargs']
    l_kwargs.update(lines_kwargs) # prevalence of passed arguments

    if hlines is not None:
        assert hasattr(hlines, '__iter__'), 'hlines must be an iterable!'
        for hline in hlines:
            ax.axhline(y=hline, **l_kwargs)
    if vlines is not None:
        assert hasattr(vlines, '__iter__'), 'vlines must be an iterable!'
        for vline in vlines:
            ax.axvline(x=vline, **l_kwargs)

    # Aligning and spacing axes and labels
    if tight_layout: fig.tight_layout(rect=[0, 0.03, 1, 0.95])
    if hspace is not None: fig.subplots_adjust(hspace=hspace)
    if wspace is not None: fig.subplots_adjust(wspace=wspace)
    if prettify:
        axis_to_align = [AX for AX in fig.axes if 'AxesSubplot' in AX.__repr__()]
        fig.align_ylabels(axis_to_align)
        fig.align_xlabels(axis_to_align)

    assert not (show_legend and hide_legend),\
        "You instructed to both show and hide the legend...?"
    if legend_loc is not None:
        assert len(legend_loc)==2 or len(legend_loc)==4,\
            "legend_loc must comply to the bbox_to_anchor format ( (x,y) or (x,y,width,height))."
    if show_legend: ax.legend(bbox_to_anchor=legend_loc, loc='lower left',
                               prop={'family':'Arial'})
    elif hide_legend: ax.legend([],[], frameon=False)

    if colorbar:
        assert vmin is not None and vmax is not None and cmap is not None,\
            "You must provide vmin, vmax and cmap to show a colorbar."
        fig = add_colorbar(fig, ax, None, vmin, vmax,
                 cbar_w, cbar_h, cticks, clabel, clabel_w, clabel_s, cticks_s, ctickslabels, cmap,
                 clim=clim) 

    if prettify:
        fig.patch.set_facecolor('white')
    if saveFig:
        if figname is None and title is not None:
            figname = title
        save_mpl_fig(fig, figname, saveDir, _format, dpi=500)

    return fig, ax

phyColorsDic = {
    0:(53./255, 127./255, 255./255),
    1:(255./255, 0./255, 0./255),
    2:(255./255,215./255,0./255),
    3:(238./255, 53./255, 255./255),
    4:(84./255, 255./255, 28./255),
    5:(255./255,165./255,0./255),
    -1:(0., 0., 0.),
    }

mpl_colors=plt.rcParams['axes.prop_cycle'].by_key()['color']

DistinctColors20 = [[127,127,127],[0,0,143],[182,0,0],[0,140,0],[195,79,255],[1,165,202],[236,157,0],[118,255,0],[255,127,0],
    [255,117,152],[148,0,115],[0,243,204],[72,83,255],[0,127,255],[0,67,1],[237,183,255],[138,104,0],[97,0,163],[92,0,17],[255,245,133]]
DistinctColors20 = [[c[0]/255, c[1]/255, c[2]/255] for c in DistinctColors20]
DistinctColors15 = [[127,127,127],[255,255,0],[0,0,143],[255,0,0],[50,255,255],[255,0,255],[94,0,33],[0,67,0],
    [255,218,248],[0,178,0],[124,72,255],[211,145,0],[5,171,253],[126,73,0],[147,0,153]]
DistinctColors15 = [[c[0]/255, c[1]/255, c[2]/255] for c in DistinctColors15]

mark_dict = {
".":"point",
",":"pixel",
"o":"circle",
"v":"triangle_down",
"^":"triangle_up",
"<":"triangle_left",
">":"triangle_right",
"1":"tri_down",
"2":"tri_up",
"3":"tri_left",
"4":"tri_right",
"8":"octagon",
"s":"square",
"p":"pentagon",
"*":"star",
"h":"hexagon1",
"H":"hexagon2",
"+":"plus",
"D":"diamond",
"d":"thin_diamond",
"|":"vline",
"_":"hline"
}

def save_mpl_fig(fig, figname, saveDir, _format, dpi=500):

    # Fix matplotlib resolution and make text editable
    dpi_orig = mpl.rcParams['figure.dpi']
    fonttype1 = mpl.rcParams['pdf.fonttype']
    fonttype2 = mpl.rcParams['ps.fonttype']

    mpl.rcParams['figure.dpi']=dpi
    mpl.rcParams['pdf.fonttype']=42
    mpl.rcParams['ps.fonttype']=42

    if saveDir is None: saveDir = '~/Downloads'
    saveDir=Path(saveDir).expanduser()
    if not saveDir.exists():
        assert saveDir.parent.exists(), f'WARNING can only create a path of a single directory level, {saveDir.parent} must exist already!'
        saveDir.mkdir()
    p=saveDir/f"{figname}.{_format}"
    fig.savefig(p, dpi=dpi, bbox_inches='tight')

    # restaure original parameters
    mpl.rcParams['figure.dpi']=dpi_orig
    mpl.rcParams['pdf.fonttype']=fonttype1
    mpl.rcParams['ps.fonttype']=fonttype2
    # platform=sys.platform
    # if platform=='linux':
    #     bashCommand = f'sudo chmod a+rwx {p}'
    #     process = subprocess.Popen(bashCommand.split(), stdout=subprocess.PIPE)
    #     output, error = process.communicate()

def plot_scalebar(ax, xscalebar=None, yscalebar=None,
                  x_unit="ms", y_unit="\u03BCV",
                  scalepad=0.025, fontsize=14, lw=3,
                  loc='right',
                  offset_x = 0, offset_y = 0):
    
    """
    Add x and/or y scalebar at the bottom of a matplotlib axis.
    
    Arguments:
        - ax: matplotlib axis
        - xscalebar: float, length of x scalebar in units of x axis.
                        If None, no x scalebar is added.
        - yscalebar: float, length of y scalebar in units of y axis
                        If None, no y scalebar is added.
        - x_unit: str, unit of x axis
        - y_unit: str, unit of y axis
        - scalepad: float, padding between scalebar and axis,
                    in fraction of axis height (arbitrary, could have been width)
        - fontsize: float, fontsize of scalebar text
        - lw: float, linewidth of scalebar
        - loc: str, location of scalebar, either 'left' or 'right'
        - offset_x: float, additional offset of scalebar in x direction,
                    in fraction of axis width (+ or -)
        - offset_y: float, additional offset of scalebar in y direction,
                    in fraction of axis height (+ or -)
    """
    
    # process arguments
    assert xscalebar is not None or yscalebar is not None,\
        "WARNING you must provide either xscalebar or yscalebar. Don't you want to plot a scalebar?"
    xlim, ylim = ax.get_xlim(), ax.get_ylim()
    axw, axh = np.diff(xlim)[0], np.diff(ylim)[0]
    bbox = ax.get_window_extent().transformed(ax.get_figure().dpi_scale_trans.inverted())
    axw_inch, axh_inch = bbox.width, bbox.height

    vpad = scalepad*axh
    hpad = scalepad*axw * (axh_inch/axw_inch)

    offset_x = float(offset_x*axw)
    offset_y = float(offset_y*axh)
    assert loc in ['left', 'right']
    if loc == 'right':
        offset_x = offset_x-0.1
    else:
        offset_x = offset_x+0.1
    offset_y = offset_y + 0.1

    # x scalebar
    if xscalebar is not None:
        xscale_y = [ylim[0], ylim[0]]
        if yscalebar is None:
            text_pos_sign = 1
            xscale_va = "bottom"
        else:
            text_pos_sign = -1
            xscale_va = "top"
        if loc == 'right':
            xscale_x = [xlim[1]-xscalebar, xlim[1]]
        else:
            xscale_x = [xlim[0], xlim[0]+xscalebar]

        # optional offset
        xscale_x = [x+offset_x for x in xscale_x]
        xscale_y = [y+offset_y for y in xscale_y]

        # plot xscalebar
        ax.plot(xscale_x, xscale_y, c='k', lw=lw)

        # plot xscalebar text
        ax.text(xscale_x[0]+np.diff(xscale_x)/2,
                xscale_y[0]+vpad*text_pos_sign,
                f"{xscalebar}{x_unit}",
                ha="center", va=xscale_va, fontsize=fontsize)

    # y scalebar
    if yscalebar is not None:
        yscale_y = [ylim[0], ylim[0]+yscalebar]
        if xscalebar is None:
            if loc == 'right':
                text_pos_sign = -1
                yscale_ha = "right"
            else:
                text_pos_sign = 1
                yscale_ha = "left"
        else:
            if loc == 'right':
                text_pos_sign = 1
                yscale_ha = "left"
            else:
                text_pos_sign = -1
                yscale_ha = "right"
        if loc == 'right':
            yscale_x = [xlim[1], xlim[1]]
        else:
            yscale_x = [xlim[0], xlim[0]]

        # optional offset
        yscale_x = [x+offset_x for x in yscale_x]
        yscale_y = [y+offset_y for y in yscale_y]

        # plot yscalebar
        ax.plot(yscale_x, yscale_y, c='k', lw=lw)
        # plot yscalebar text
        ax.text(yscale_x[0]+hpad*text_pos_sign, yscale_y[0]+np.diff(yscale_y)/2,
                f"{yscalebar}{y_unit}",
                ha=yscale_ha, va="center", fontsize=fontsize)
    

def mplshow(fig):

    # create a dummy figure and use its
    # manager to display "fig"

    dummy = plt.figure()
    new_manager = dummy.canvas.manager
    new_manager.canvas.figure = fig
    fig.set_canvas(new_manager.canvas)

def bkshow(bkfig, title=None, save=0, savePath='~/Downloads'):
    import bokeh as bk

    if title is None: title=bkfig.__repr__()
    if save:bk.plotting.output_file(f'{title}.html')
    bk.plotting.show(bkfig)

def hvshow(hvobject, backend='matplotlib', return_mpl=False):
    '''
    Holoview utility which
    - for dynamic display, interaction and data exploration:
        in browser, pops up a holoview object as a bokeh figure
    - for static instanciation, refinement and data exploitation:
        in matplotlib current backend, pops up a holoview object as a matplotlib figure
        and eventually returns it for further tweaking.
    Arguments:
        - hvobject: a Holoviews object e.g. Element, Overlay or Layout.
        - backend: 'bokeh' or 'matplotlib', which backend to use to show figure
        - return_mpl: bool, returns a matplotlib figure

    '''
    import holoviews as hv

    assert backend in ['bokeh', 'matplotlib']
    if backend=='matplotlib' or return_mpl:
        mplfig=hv.render(hvobject, backend='matplotlib')
    if backend=='bokeh': bkshow(hv.render(hvobject, backend='bokeh'))
    elif backend=='matplotlib': mplshow(mplfig)
    if return_mpl: return mplfig


def mpl_pickledump(fig, figname, path):
    path=Path(path)
    assert path.exists(), 'WARNING provided target path does not exist!'
    figname+='.pkl'
    pkl.dump(fig, open(path/figname,'wb'))

def mpl_pickleload(fig_path):
    fig_path=Path(fig_path)
    assert fig_path.exists(), 'WARNING provided figure file path does not exist!'
    assert str(fig_path)[-4:]=='.pkl', 'WARNING provided figure file path does not end with .pkl!'
    return pkl.load(  open(fig_path,  'rb')  )

def mpl_axi_axpos(nrows, ncols, i):
    '''Converts matplotlib subplot index (as in 232 = 2x3 grid, 2nd subplot)
       into (row,col) axes grid location (in this example 0,1)'''
    ax_ids=np.arange(nrows*ncols).reshape((nrows,ncols))+1
    pos=np.argwhere(ax_ids==i)[0]
    assert any(pos), f'WARNING index {i} is too big given {nrows} rows and {ncols} columns!'
    return pos

#### Plot ticks and colors utilities ####

def myround(x, base=5):
    return base * np.round(x/base)

def myceil(x, base=5):
    return base * np.ceil(x/base)

def myfloor(x, base=5):
    return base * np.floor(x/base)

def ceil_power10(x):
    return 10**np.ceil(np.log10(x))

def n_decimals(x):
    return len(str(x).split('.')[1])

def get_bestticks(start, end, step=None, light=False):
    """
    Returns the best ticks for a start and end tick.
    If step is specified, it will be the space between ticks.
    If light is True, the step will be multiplied by 2.
    """
    span = end - start
    if step is None:
        upper10 = ceil_power10(span)
        if span <= upper10/5:
            step = upper10*0.01
        elif span <= upper10/2:
            step = upper10*0.05
        else:
            step = upper10*0.1
    if light: step=2*step
    assert step < span, f'Step {step} is too large for array span {span}!'
    ticks = np.arange(myceil(start, step), myfloor(end, step) + step, step)
    ticks = np.round(ticks, n_decimals(step))
    if step == int(step): ticks = ticks.astype(np.int64)

    return ticks

def get_bestticks_from_array(arr, step=None, light=False):
    """
    Returns the best ticks for a given array of values (i.e. an sparser array of equally spaced values).
    If the array if np.arange(10), the returned array will be np.arange(0,10,1).
    If np.arange(50), the returned array will be np.arange(0,50,5). And so on.
    """
    # arr = np.array(arr)
    # start, end = 0, len(arr)-1
    # ticks_i = get_bestticks(start, end, step, light).astype(int)
    # ticks = arr[ticks_i]
    
    ticks = get_bestticks(arr[0], arr[-1], step, light)
    
    return ticks

def get_labels_from_ticks(ticks):
    ticks=npa(ticks)
    nflt=0
    for t in ticks:
        t=round(t,4)
        for roundi in range(4):
            if t == round(t, roundi):
                if nflt<(roundi):nflt=roundi
                break
    ticks_labels=ticks.astype(np.int64) if nflt==0 else np.round(ticks.astype(float), nflt)
    jump_n=1 if nflt==0 else 2
    ticks_labels=[str(l)+'0'*(nflt+jump_n-len(str(l).replace('-',''))) for l in ticks_labels]
    return ticks_labels, nflt

def sci_notation(num, decimal_digits=1, precision=None, exponent=None):
    """
    Returns a string representation of the scientific
    notation of the given number formatted for use with
    LaTeX or Mathtext, with specified number of significant
    decimal digits and precision (number of decimal digits
    to show). The exponent to be used can also be specified
    explicitly.
    """
    if exponent is None:
        exponent = int(floor(log10(abs(num))))
    coeff = round(num / float(10**exponent), decimal_digits)
    if precision is None:
        precision = decimal_digits

    return r"${0:.{2}f}\cdot10^{{{1:d}}}$".format(coeff, exponent, precision)

def get_all_mpl_colors():
    mpl_colors=get_mpl_css_colors(sort=True, aslist=False)
    mpl_colors={**mpl_colors,**matplotlib.colors.BASE_COLORS}
    mpl_colors={**mpl_colors,**matplotlib.colors.TABLEAU_COLORS}
    return mpl_colors

def get_mpl_css_colors(sort=True, aslist=False):
    colors=matplotlib.colors.CSS4_COLORS
    if sort:
        by_hsv = sorted((tuple(mpl.colors.rgb_to_hsv(mpl.colors.to_rgb(color))),
                         name)
                        for name, color in colors.items())
        colors={name:colors[name] for hsv, name in by_hsv}
    if aslist: colors=list(colors.values())
    return colors

def mpl_hex(color):
    'converts a matplotlib string name to its hex representation.'
    mpl_colors=get_all_mpl_colors()
    message='color should be a litteral string recognized by matplotlib.'
    assert isinstance(color, str), message
    basecolors={'b': 'blue', 'g': 'green', 'r': 'red', 'c': 'cyan', 'm': 'magenta', 'y': 'yellow', 'k': 'black', 'w': 'white'}
    if color in basecolors.keys(): color=basecolors[color]
    assert color in mpl_colors.keys(), message
    return mpl_colors[color]

def hex_rgb(color):
    'converts a hex color to its rgb representation.'
    message='color must be a hex string starting with #.'
    assert color[0]=='#', message
    return tuple(int(color[1:][i:i+2], 16)/255 for i in (0, 2, 4))

def to_rgb(color):
    'converts a matplotlib string name or hex string to its rgb representation.'
    message='color must either be a litteral matplotlib string name or a hex string starting with #.'
    assert isinstance(color, str), message
    mpl_colors=get_all_mpl_colors()
    if color in mpl_colors.keys(): color=mpl_hex(color)
    assert color[0]=='#', message
    return hex_rgb(color)

def to_hsv(color):
    if isinstance(color,str):
        color=to_rgb(color)
    return mpl.colors.rgb_to_hsv(color)

def to_hex(color):
    'rgb or matplotlib litteral representation to hex representation'
    if isinstance(color,str):
        return mpl_hex(color)
    return rgb_hex(color)

def rgb_hex(color):
    '''converts a (r,g,b) color (either 0-1 or 0-255) to its hex representation.
    for ambiguous pure combinations of 0s and 1s e,g, (0,0,1), (1/1/1) is assumed.'''
    message='color must be an iterable of length 3.'
    assert assert_iterable(color), message
    assert len(color)==3, message
    if all([(c<=1)&(c>=0) for c in color]): color=[int(round(c*255)) for c in color] # in case provided rgb is 0-1
    color=tuple(color)
    return '#%02x%02x%02x' % color

def html_palette(colors, maxwidth=20, as_str=False, show=True):
    'colors must be a list of (r,g,b) values ([0-255 or 0-1]) or hex strings.'
    s=55
    n=min(len(colors),maxwidth)
    col_rows=[colors[i*maxwidth:i*maxwidth+maxwidth] for i in range(len(colors)//maxwidth+1)]
    col_rows=[c for c in col_rows if any(c)]
    h=len(col_rows)
    palette = f'<svg  width="{n * s}" height="{s * h}">'
    for r,colors in enumerate(col_rows):
        for i, c in enumerate(colors):
            if not isinstance(c,str):c=rgb_hex(c)
            palette += (
                f'<rect x="{i * s}" y="{r*s}" width="{s}" height="{s}" style="fill:{c};'
                f'stroke-width:2;stroke:rgb(255,255,255)"/>'
            )
    palette += '</svg>'
    if not as_str: palette = HTML(palette)
    if show and not as_str: display(palette)
    return palette

def get_cmap(cmap_str):
    if cmap_str in list(cmcr.keys()):
        return cmcr[cmap_str]
    else:
        return mpl.cm.get_cmap(cmap_str)

def get_bounded_cmap(cmap_str, vmin, center, vmax, colorseq='linear'):
    assert vmin<=center<=vmax, 'WARNING vmin >center or center>vmax!!'
    cmap = get_cmap(cmap_str)

    vrange = max(vmax - center, center - vmin)
    if vrange==0: vrange=1
    if colorseq=='linear':
        vrange=[-vrange,vrange]
        cmin, cmax = (vmin-vrange[0])/(vrange[1]-vrange[0]), (vmax-vrange[0])/(vrange[1]-vrange[0])
        colors_reindex = np.linspace(cmin, cmax, 256)
    elif colorseq=='nonlinear':
        topratio=(vmax - center)/vrange
        bottomratio=abs(vmin - center)/vrange
        colors_reindex=np.append(np.linspace(0, 0.5, int(256*bottomratio/2)),np.linspace(0.5, 1, int(256*topratio/2)))
    cmap = mpl.colors.ListedColormap(cmap(colors_reindex))

    return cmap

def get_ncolors_cmap(n, cmap_str="tab10", plot=False):
    '''Returns homogeneously distributed n colors from specified colormap.
    Arguments:
        - cmap_str: str, matplotlib or crameri colormap
        - n_ int, n colors
        - plot: bool, whether to display colormap in HTML (works in jupyter notebooks)
    Returns:
        - colors: list of n colors homogeneously tiling cmap_str
    '''
    assert n==int(n)
    n=int(n)
    cmap = get_cmap(cmap_str)
    ids=np.linspace(0,1,n)
    colors = cmap(ids)[:,:-1].tolist() # get rid of alpha
    if plot:
        html_palette(colors, 20, 0, 1)
    return colors

def get_color_families(ncolors, nfamilies, cmapstr=None, gap_between_families=4):
    '''
    Return nfamilies of ncolors colors which are perceptually closer within than between families.

    Within each family, the colors are neighbours on a perceptually sequential colormap.

    Between each family, stand gap_between_families colors.
    Increase this value to make colors within families more similar and colors between families more distinct.

    If you decide to provide a cmap, it NEEDS to be perceptually sequential,
    as this function assumes that colors with close ranks are perceptually close.
    If no cmap is provided, the matplotlib literal colors sorted by HSV are used by default.

    '''
    if cmapstr is None:
        colors_all=get_mpl_css_colors(sort=True, aslist=True)[15:-10]
        colors=npa(colors_all)[np.linspace(0,len(colors_all)-1,(ncolors+gap_between_families)*nfamilies).astype(np.int64)].tolist()
    else:
        colors=get_ncolors_cmap((ncolors+gap_between_families//2)*nfamilies, cmapstr, plot=False)
    highsat_colors=[c for c in colors if to_hsv(c)[1]>0.4]
    seed_ids=np.linspace(0, len(highsat_colors)-ncolors, nfamilies).astype(np.int64)

    color_families=[[highsat_colors[si+i] for i in range(ncolors)] for si in seed_ids]

    return color_families

def format_colors(colors):
    '''
    Turns single color or iterable of colors into an iterable of colors.
    '''
    # If string: single letter or hex, can simply use flatten
    if type(npa([colors]).flatten()[0]) in [str, np.str_]:
        colors=npa([colors]).flatten()
    # if list of tuples, cannot flatten them!
    else:
        if type(colors[0]) in [float, np.float16, np.float32, np.float64]:
            colors=npa([colors,])
        else:
            colors=npa(colors)
    return colors

def set_ax_size(ax,w,h):
    """ w, h: width, height in inches """
    if not ax: ax=plt.gca()
    l = ax.figure.subplotpars.left
    r = ax.figure.subplotpars.right
    t = ax.figure.subplotpars.top
    b = ax.figure.subplotpars.bottom
    figw = float(w)/(r-l)
    figh = float(h)/(t-b)
    ax.figure.set_size_inches(figw, figh)

#%% Exploratory plots

def hist_MB(arr, a=None, b=None, s=None,
            title='', xlabel='', ylabel='', legend_label=None,
            ax=None, color=None, alpha=1, figsize=None, xlim=None,
            prettify=True,
            style='bar', density=False, **mplp_kwargs):
    """
    Plot histogram of array arr.
    Arguments:
        - arr: array, data to plot
        - a: float, lower bound of histogram
        - b: float, upper bound of histogram
        - s: float, bin size
        - title: str, title of plot
        - xlabel: str, label of x axis
        - ylabel: str, label of y axis
        - ax: matplotlib axis, axis to plot on (new figure is created if none is provided)
        - color: str, color of bars
        - alpha: float, opacity of bars
        - figsize: tuple, size of figure
        - xlim: tuple, limits of x axis
        - saveFig: bool, whether to save figure or not
        - saveDir: str, directory to save figure to
        - _format: str, format to save figure to
        - prettify: bool, whether to apply mplp() prettification or not
        - **mplp_kwargs: any additional formatting parameters, passed to mplp()
    """
    assert style in ['bar', 'step'], 'style must be either bar or step!'
    if a is None: a=np.min(arr)
    if b is None: b=np.max(arr)
    if s is None: s=(b-a)/100
    hist=np.histogram(arr, bins=np.arange(a,b+s,s), density=density)
    y=hist[0]
    x=hist[1][:-1] + np.diff(hist[1][:2])/2
    if ax is None:
        (fig, ax) = plt.subplots()
    else:
        fig, ax = ax.get_figure(), ax
    if style == 'bar':
        ax.bar(x=x, height=y, width=s, color=color, edgecolor='k', alpha=alpha, label=legend_label)
    elif style == 'step':
        x_step = np.concatenate((x[0:1]-s, x, [x[-1]+s]))
        y_step = np.concatenate(([0], y, [0]))
        ax.step(x_step, y_step, where='mid', color=color)
        ax.fill_between(x_step, y_step*0, y_step, step='mid', color=color, alpha=alpha, label=legend_label)
        ax.set_ylim(bottom=0)
    ax.set_title(title)
    ax.set_xlabel(xlabel) if len(xlabel)>0 else ax.set_xlabel(f'Binsize:{s:.2f}')
    ax.set_ylabel(ylabel) if len(ylabel)>0 else ax.set_ylabel({False:'Counts', True:'Density'}[density])

    if xlim is None: xlim = [a,b]
    show_legend = True if legend_label else None
    fig, ax = mplp(fig, ax, xlim=xlim, figsize=figsize,
                  prettify=prettify, show_legend=show_legend,
                  **mplp_kwargs)
      
    return fig

def paired_plot_df(df, columns, **kwargs):
    """
    Wrapper of npyx.plot.paired_plot.
    - df: pandas dataframe
    - cats: iterable of strings, list of pandas dataframe features
    """
    assert np.all([c in df.columns for c in columns])
    X = np.zeros((len(df), len(columns)))
    for i, c in enumerate(columns):
        X[:,i] = df.loc[:,c]

    if 'xtickslabels' not in kwargs:
        kwargs['xtickslabels'] = columns
    #kwargs = kwargs
    paired_plot(X, **kwargs)
    
def paired_plot(X, 
                xtickslabels=None, 
                labels=None,
                labels_style=None,
                
                show_dot_edges=True,
                pad_dots=True,
                
                jitter_scaler=0.2,
                dotsize=60,
                dotalpha=1,
                dotpad=3,
                
                lineswidth=2,
                linesalpha=0.8,
                aspect_ratio=1.5,

                markers=None,
                colors=None,
                labels_order=None,
                labels_style_order=None,
                
                logscale=False,
                add_histogram=False,
                binsize=None,
                hist_color='grey',
                show_hist_mean=False,
                
                hist_kwargs={},
                
                **kwargs):
    """
    Function to make a paired plot (or 'slope graph').

    Arguments:
        - X: (n_observations, n_features) np array, data to plot.
             Each column is a feature, i.e. a plot category; each row is an observation.
             The plot will display a scatter plot grouped in n_features categories,
             where each observation is linked by a line across categories.
        - xtickslabels: iterable of string, labels for x ticks.
                        If passed, must be of length n_features.
        - labels: iterable, data labels (groups of observations).
                  If passed, must be of length n_observations.
        - labels_style: same as labels, but denoted with different markers rather than colors
                  
        - show_dot_edges: bool, if True adds a black outline to scatter plot dots.
        - pad_dots: bool, if True adds a padding around each scatter plot dot.
    
        - jitter_scaler: float, spread of x jitter in each category. Set to 0 to remove jitter.
        - dotsize: int, size of scatter plot dots.
        - dotalpha: float [0-1], transparency of scatter plot dots.
        - dotpad: float, amount of padding around scatter plot dots if pad_dots is True.
        
        - lineswidth: float, width of lines between categories.
        - linesalpha: float [0-1], transparency of lines between categories.
        
        - aspect_ratio: float, height/width figure aspect ratio.
        - colors: list of matplotlib colors, order of colors to use for labels
        - markers: list of str, order of matplotlib markers to use for labels_style
        
        - logscale:bool, whether to make y axis log scale or not.
        
        - add_histogram: bool, whether to add a histogram of the
                         rightmost data (X[:,-1]) on the right.
        - binsize: float, size of side histogram bins.
        - hist_color: str, color of side histogram.
        - hist_kwargs: dict, additional arguments to pass to side histogram mplp.
        - show_hist_mean: bool, whether to add a line at the mean of the side histogram.

        - **kwargs: any argument to npyx.plot.mplp()
    """

    if markers is None:
        markers = ['o', '^', 's', 'D', '+', 'x', '*', '1', 'v', '<', '>']
    if colors is None:
        colors = get_ncolors_cmap(10)

    n_obs, n_feat = X.shape
    
    # Define x coordinates
    xticks = np.arange(n_feat)
    x = xticks + np.zeros(n_obs)[:,None]
    jitter = (np.random.random(n_obs * n_feat) - .5) * jitter_scaler
    jitter = jitter.reshape((n_obs, n_feat))
    x = x + jitter
    
    # Instantiate figure
    figh = 6
    figw = figh / aspect_ratio
    
    fig   = plt.figure(figsize=(figw, figh))
    if add_histogram:
        gs    = fig.add_gridspec(1, 3, wspace=0.5)
        ax   = fig.add_subplot(gs[0, 0:2])
    else:
        gs    = fig.add_gridspec(1, 1)
        ax   = fig.add_subplot(gs[0, 0])
    
    # lines and scatter padding
    ax.plot(x.T, X.T,
            color='k', alpha=linesalpha, lw=lineswidth,
            zorder=-100)
    if pad_dots:
        bg_color = ax.get_facecolor()
        ax.scatter(x.T, X.T,
                   s=dotsize*dotpad,
                   color=bg_color, 
                   alpha=1, zorder=1)
    
    # scatter plot
    edgealpha = 1 if show_dot_edges else 0
    if (labels is None) and (labels_style is None):
        ax.scatter(x.T, X.T,
                   s=dotsize, alpha=dotalpha,
                   lw=1, ec=[0,0,0,edgealpha],
                  zorder=100)
    else:
        if labels is not None:
            labels = npa(labels)
            assert len(labels) == n_obs,\
                f"You must pass {n_obs} labels, not {len(labels)}."
            if labels_order is None:
                unique_labels = np.unique(labels)
            else:
                assert np.all(np.isin(labels_order, labels)),\
                    "Some labels in labels_order are not in labels!"
                unique_labels = labels_order
        if labels_style is not None:
            labels_style = npa(labels_style)
            assert len(labels_style) == n_obs,\
                f"You must pass {n_obs} labels, not {len(labels_style)}."
            if labels_style_order is None:
                unique_label_styles = np.unique(labels_style)
            else:
                assert np.all(np.isin(labels_style_order, labels_style)),\
                    "Some labels in labels_order are not in labels!"
                unique_label_styles = labels_style_order
        if labels_style is None:
            for li, l in enumerate(unique_labels):
                m = (l == labels)
                ax.scatter(x[m].T, X[m].T,
                           color = colors[li%len(colors)],
                            s=dotsize, alpha=dotalpha,
                            lw=1, ec=[0,0,0,edgealpha],
                            label=f"{l} (n={m.sum()})",
                            zorder=100)
        elif labels is None:
            for li, l in enumerate(unique_label_styles):
                m = (l == labels_style)
                ax.scatter(x[m].T, X[m].T,
                        s=dotsize, alpha=dotalpha,
                        color='grey',
                        marker=markers[li%len(markers)],
                        lw=1, ec=[0,0,0,edgealpha],
                        label=f"{l} (n={m.sum()})",
                        zorder=100)
        else:
            for li1, l1 in enumerate(unique_labels):
                for li2, l2 in enumerate(unique_label_styles):
                    m = (l1 == labels) & (l2 == labels_style)
                    ax.scatter(x[m].T, X[m].T,
                                color = colors[li1%len(colors)],
                                marker = markers[li2%len(markers)],
                                s=dotsize, alpha=dotalpha,
                                lw=1, ec=[0,0,0,edgealpha],
                                label=f"{l1}, {l2} (n=({m.sum()}))",
                                zorder=100)
    
    # prettify
    if logscale:
        ax.set_yscale('log')
    if xtickslabels is None:
        xtickslabels = xticks
    else:
        assert len(xtickslabels) == n_feat,\
            f"You must pass {n_feat} xtickslabels, not {len(xtickslabels)}."
    xrot = 45 if max(len(str(lab)) for lab in xtickslabels) > 6 else 0
        
    if 'ylim' in kwargs: ax.set_ylim(kwargs['ylim'])
    
    # Eventually add histogram to the side
    # representing the data on the rightmost column
    if add_histogram:
        ax2 = fig.add_subplot(gs[0, 2])
        ylim = ax.get_ylim()
        if binsize is None:
            binsize = np.diff(ylim)/30
        if logscale:
            bins = np.logspace(np.log10(min(ylim)),
                            np.log10(max(ylim)) ,
                            abs(int(np.diff([ylim])//binsize)))
            ax2.set_yscale('log')
        else:
            bins = np.arange(min(ylim), max(ylim)+binsize, binsize)

<<<<<<< HEAD
    ax2.hist(X[:,-1], bins = bins,
            color = hist_color, orientation = 'horizontal')
    
    hist_kwargs = hist_kwargs.copy() # NEVER edit a default argument directly
    if 'ylim' not in hist_kwargs:
        hist_kwargs['ylim'] = ylim
=======
        ax2.hist(X[:,-1], bins = bins,
                color = hist_color, orientation = 'horizontal')
>>>>>>> 694b966d
        
        if 'ylim' not in hist_kwargs:
            hist_kwargs['ylim'] = ylim
            
        if show_hist_mean:
            mn = X[:,-1].mean()
            ax2.text(ax2.get_xlim()[1],
                    mn - 0.03*np.diff(hist_kwargs['ylim']),
                    f"\u03bc = {mn:.1f}",
                    va='center', ha='left', fontsize=14)
            ax2.axhline(mn, ls='--', lw=2, c='k')
        
<<<<<<< HEAD
    mplp(fig, ax2,
         yticks=ax.get_yticks(),
         ytickslabels=['']*len(ax.get_yticks()),
         xlabelpad=-50,
         **hist_kwargs)
    
    mplp(fig, ax,
         xticks = xticks,
         xtickslabels = xtickslabels,
         xlim = [-0.5, n_feat-0.5],
         show_legend = (labels is not None)|(labels_style is not None),
         xtickrot=xrot,
         **kwargs)
=======
        if 'xlabel' not in hist_kwargs:
            hist_kwargs['xlabel'] = f'Counts\n({xtickslabels[-1]})'
            
        mplp(fig, ax2,
            yticks=ax.get_yticks(),
            ytickslabels=['']*len(ax.get_yticks()),
            xlabelpad=-50,
            **hist_kwargs)
>>>>>>> 694b966d

#%% Stats plots ##############################################################################################

def plot_pval_borders(Y, p, dist='poisson', Y_pred=None, gauss_baseline_fract=1, x=None, ax=None, color=None,
                      ylabel=None, xlabel=None, title=None, prettify=True, **mplp_kwargs):
    '''
    Function to plot array X and the upper and lower borders for a given p value.
    Arguments:
        - Y: np array
        - p:float, p value to plot threshold [0-1]
        - dist: whether to assume Poisson or Normal distribution
        - Y_pred: np array or same size as Y, predictor for distribution (If none is provided, the mean of X is used)
        - gauss_baseline_fract: float, fraction of data to use as baseline for normal distribution
        - x: np array, x axis values
        - ax: matplotlib axis, axis to plot on (new figure is created if none is provided)
        - color: str, color of bars
        - ylabel: str, label of y axis
        - xlabel: str, label of x axis
        - title: str, title of plot
        - prettify: bool, whether to apply mplp() prettification or not
        - **mplp_kwargs: any additional formatting parameters, passed to mplp()
    '''
    Y=npa(Y)
    assert 0<p<1
    assert dist in ['poisson', 'normal']
    if ax is None: fig, ax = plt.subplots()
    else: fig=ax.get_figure()

    if dist=='poisson':
        assert (Y_pred is not None) and (len(Y_pred)==len(Y)), 'When plotting Poisson distribution, you need to provide a predictor with the same shape as X!'
        fp1=[fractile_poisson(p/2, l=c) for c in Y_pred]
        fp2=[fractile_poisson(1-p/2, l=c) for c in Y_pred]
    elif dist=='normal':
        Y_baseline=np.append(Y[:int(len(Y)*gauss_baseline_fract/2)],Y[int(len(Y)*(1-gauss_baseline_fract/2)):])
        Y_pred=np.ones(Y.shape[0])*np.mean(Y_baseline)
        fp1=np.ones(Y.shape[0])*fractile_normal(p=p/2, m=np.mean(Y_baseline), s=np.std(Y_baseline))
        fp2=np.ones(Y.shape[0])*fractile_normal(p=1-p/2, m=np.mean(Y_baseline), s=np.std(Y_baseline))

    if x is None: x=np.arange(len(Y))
    ax.plot(x,Y, c=color)
    ax.plot(x,Y_pred, c='k', ls='--', label='predictor')
    ax.plot(x,fp1, c='r', ls='--', label='pval:{}'.format(p))
    ax.plot(x,fp2, c='r', ls='--')
    ax.legend(fontsize=14)

    fig, ax = mplp(fig, ax, ylabel=ylabel, xlabel=xlabel,
                   title=title, prettify=prettify, **mplp_kwargs)

    return fig

def plot_fp_fn_rates(train, period_s, amplitudes, good_spikes_m,
                     fp=None, fn=None, fp_t=None, fn_t=None, fp_threshold=0.05, fn_threshold=0.05,
                     good_fp_periods=None, good_fn_periods=None, title=None, axis=None,
                     downsample=0.1,
                     saveFig=False, saveDir=None, _format='pdf', figname=None):
    """
    - train: seconds
    - downsample: [0-1] value, if not None fraction of amplitudes to plot
    """
    if fp is not None and fn is not None:
        fp_ok, fn_ok = len(fp)>0, len(fn)>0
    else:
        fp_ok, fn_ok = False, False
    n_rows=1+int(fp_ok)+int(fn_ok)
    if axis is None:
        fig, axs = plt.subplots(n_rows, 1, figsize=(8, n_rows*3), sharex=True)
    else:
        axs = axis
    if n_rows==1: axs=[axs]
    x1,x2 = train[0], train[-1]
    axi=0
    if axis is not None:
        pass
    else:
        if fp_ok:
            axs[axi].scatter(fp_t, fp, color='firebrick')
            axs[axi].plot([x1,x2], [fp_threshold,fp_threshold], c='r', alpha=0.5)
            axs[axi].set_ylabel("FP rate")
            axi+=1
        if fn_ok:
            axs[axi].scatter(fn_t, fn, color='teal')
            axs[axi].plot([x1,x2], [fn_threshold,fn_threshold], c='r', alpha=0.5)
            axs[axi].plot(ls="--")
            axs[axi].set_ylabel("FN rate")
            axi+=1
    if downsample is not None:
        sample = np.random.choice(len(amplitudes), int(len(amplitudes)*downsample), replace=False)
        train = train[sample]
        amplitudes = amplitudes[sample]
        good_spikes_m = good_spikes_m[sample]
            
    axs[axi].scatter((train)[good_spikes_m], amplitudes[good_spikes_m], color='green', alpha=0.5, s=10)
    axs[axi].scatter((train)[~good_spikes_m], amplitudes[~good_spikes_m], color='k', alpha=0.5, s=10)
    min_amp=np.min(amplitudes)
    axs[axi].plot([x1,x2], [min_amp,min_amp], color='grey', lw=0.5, zorder=-1)
    if good_fp_periods is not None:
        for per in good_fp_periods:
            axs[axi].plot(per, [5,5], color='firebrick', lw=3)
    if good_fn_periods is not None:
        for per in good_fn_periods:
            axs[axi].plot(per, [0,0], color='teal', lw=3)
    axs[axi].set_xlabel("Time (s)")
    axs[axi].set_ylabel("Amplitudes (a.u.)")
    axs[axi].set_xlim(period_s)
    
    if title is not None:
        fig.suptitle(title)
        
    if saveFig:
        if figname is None:
            figname = "fp_fn_rates"
        save_mpl_fig(fig, figname, saveDir, _format)
    if axis is None:
        return fig
    else:
        return axs

#%% Waveforms or raw data ##############################################################################################

def plot_wvf(dp, u=None, Nchannels=12, chStart=None, n_waveforms=300, t_waveforms=2.8,
             periods='all', spike_ids=None, wvf_batch_size=10, ignore_nwvf=True, again=False,
             whiten=False, med_sub=False, hpfilt=False, hpfiltf=300, nRangeWhiten=None, nRangeMedSub=None,
             title = None, plot_std=True, plot_mean=True, plot_templates=False, color='dodgerblue',
             labels=False, show_channels=True, scalebar_w=5, ticks_lw=1, sample_lines=0, ylim=[0,0],
             saveDir='~/Downloads', saveFig=False, saveData=False, _format='pdf',
             ignore_ks_chanfilt = True,
             ax_edge_um_x=22, ax_edge_um_y=18, margin=0.12, figw_inch=6, figh_inch=None,
             as_heatmap=False, use_dsmatch=False, verbose=False):
    '''
    To plot main channel alone: use Nchannels=1, chStart=None
    Arguments:
        - dp: string, datapath to kilosort directory
        - u: int, unit index
        - Nchannels: int, number of channels where waveform is plotted
        - chStart: int, channel from which to plot consecutive Nchannels | Default None, will then center on the peak channel.
        - n_waveforms: int, number of randomly sampled waveforms from which the mean and std are computed
        - t_waveforms: float, time span of the waveform samples around spike onset, in ms

        - periods: 'all' or list of (start, end) tuples, time periods in SECONDS to extract waveforms from
        - spike_ids: array, ids of spikes to use for plotting (rank across all spikes in the recording, across all units).
                     If None, falls back to other means of selection.
        - wvf_batch_size: int, number of waveforms to load at once. If None, loads all waveforms at once.
        - ignore_nwvf: boolean, whether to ignore n_waveforms and load all spikes in the specified periods/with the specified ids.
        - again: boolean, whether to reload waveforms from disk
        - whiten: boolean, whether to whiten waveforms
        - med_sub: boolean, whether to median-subtract waveforms
        - hpfilt: boolean, whether to high-pass filter waveforms
        - hpfiltf: float, high-pass filter frequency
        - nRangeWhiten: (min, max) tuple, range of channels to use for whitening
        - nRangeMedSub: (min, max) tuple, range of channels to use for median subtraction

        - title: string, plot title
        - plot_std: boolean, whether or not to plot the underlying standard deviation area | default True
        - plot_mean: boolean, whether or not to plot the mean waveform | default True
        - plot_templates: boolean, whether or not to plot the waveform template | default True
        - color: (r,g,b) tuple, hex or matplotlib litteral string, color of the mean waveform | default black
        - labels: boolean, whether to plot or not the axis, axis labels, title...
                  If False, only waveforms are plotted along with a scale bar. | Default False
        - show_channels: boolean, whether to show channel numbers | Default True
        - scalebar_w: float, width of scale bar in ms | Default 5
        - ticks_lw: float, width of ticks | Default 1
        - sample_lines: 'all' or int, whether to plot all or sample_lines individual samples in the background. Set to 0 to plot nothing.
        - ylim: upper limit of plots, in uV
        
        - saveDir  | default False
        - saveFig: boolean, save figure source data to saveDir | default Downloads
        - saveData: boolean, save waveforms source data to saveDir | default Downloads
        - _format: string, figure saving format (any format accepted by matplotlib savefig). | Default: pdf
        - ignore_ks_chanfilt: bool, whether to ignore kilosort channel filtering (some are jumped if low activity)

        - ax_edge_um_x: float, width of subplot (electrode site) in micrometers, relatively to the electrode channel map | Default 20
        - ax_edge_um_y: float, height of subplot.
        - margin: [0-1], figure margin (in proportion of figure)
        - figw_inch: float, figure width in inches (height is derived from width, in inches)
        - figh_inch: float, specify figure height instead of width
        - as_heatmap: bool, whether to display waveform as heatmap instead of collection of 2D plots
        - use_dsmatch: bool, whether to use drift-shift-matched waveform
        - verbose: bool, whether to print details
    Returns:
        - matplotlib figure with Nchannels subplots, plotting the mean
    '''

    # Get metadata
    saveDir=op.expanduser(saveDir)
    fs=read_metadata(dp)['highpass']['sampling_rate']
    pv=None if ignore_ks_chanfilt else 'local'
    cm=chan_map(dp, y_orig='tip', probe_version=pv)

    #peak_chan=get_peak_chan(dp, u, use_template=False, again=again) # use get_pc(waveforms)
    #peak_chan_i = int(np.argmin(np.abs(cm[:,0]-peak_chan)))
    t_waveforms_s=int(t_waveforms*(fs/1000))

    # Get data
    if not use_dsmatch:
        waveforms=wvf(dp, u=u, n_waveforms=n_waveforms, t_waveforms=t_waveforms_s, selection='regular',
                        periods=periods, spike_ids=spike_ids, wvf_batch_size=wvf_batch_size, ignore_nwvf=ignore_nwvf, verbose=verbose, again=again,
                        whiten=whiten, med_sub=med_sub, hpfilt=hpfilt, hpfiltf=hpfiltf, nRangeWhiten=nRangeWhiten, nRangeMedSub=nRangeMedSub,
                        ignore_ks_chanfilt = ignore_ks_chanfilt)
        assert waveforms.shape[0]!=0,'No waveforms were found in the provided periods!'
        assert waveforms.shape[1:]==(t_waveforms_s, cm.shape[0])
    else:
        plot_std=False
        sample_lines=0
        plot_debug=True if verbose else False
        waveforms=wvf_dsmatch(dp, u, n_waveforms=n_waveforms,
                  t_waveforms=t_waveforms_s, periods=periods,
                  wvf_batch_size=wvf_batch_size, ignore_nwvf=True, spike_ids = None,
                  save=True, verbose=verbose, again=again,
                  whiten=whiten, med_sub=med_sub, hpfilt=hpfilt, hpfiltf=hpfiltf,
                  nRangeWhiten=nRangeWhiten, nRangeMedSub=nRangeMedSub, plot_debug=plot_debug)[1]
    n_samples = waveforms.shape[-2]
    n_channels = waveforms.shape[-1]
    assert (n_samples, n_channels)==(t_waveforms_s, cm.shape[0])
    
    if not use_dsmatch:
        peak_chan_i = np.argmax(np.ptp(waveforms.mean(0), axis=0))
    else:
        peak_chan_i = np.argmax(np.ptp(waveforms, axis=0))

    # Filter the right channels
    if chStart is None:
        chStart_i = int(max(peak_chan_i-Nchannels//2, 0))
        chStart=cm[chStart_i,0]
    else:
        chStart_i = int(max(int(np.argmin(np.abs(cm[:,0]-chStart))), 0)) # finds closest chStart given kilosort chanmap
        chStart=cm[chStart_i,0] # Should remain the same, unless chStart was capped to 384 or is a channel ignored to kilosort

    chStart_i=int(min(chStart_i, n_channels-Nchannels-1))
    chEnd_i = int(chStart_i+Nchannels) # no lower capping needed as
    assert chEnd_i <= n_channels-1

    if not use_dsmatch:
        data = waveforms[:, :, chStart_i:chEnd_i]
        data=data[~np.isnan(data[:,0,0]),:,:] # filter out nan waveforms
        datam = np.mean(data,0)
        datastd = np.std(data,0)
    else:
        datam = waveforms[:, chStart_i:chEnd_i]
        data = datam # place holder
        datastd = datam*0
    subcm=cm[chStart_i:chEnd_i,:].copy().astype(np.float32)

    # eventually load templates
    if plot_templates:
        tplts=templates(dp, u, ignore_ks_chanfilt=ignore_ks_chanfilt)
        assert tplts.shape[2]==waveforms.shape[-1]==cm.shape[0]
        tplts=tplts[:, :, chStart_i:chEnd_i]
        x = np.linspace(0, n_samples/(fs/1000), n_samples) # Plot t datapoints between 0 and t/30 ms
        x_tplts = x[(n_samples-tplts.shape[1])//2:(n_samples-tplts.shape[1])//2+tplts.shape[1]] # Plot 82 datapoints between 0 and 82/30 ms
        tplt_chani_rel=peak_chan_i-chStart_i if chStart is None else np.argmax(np.max(datam, 1)-np.min(datam, 1))
    else:
        x_tplts = None
        tplts = None
        tplt_chani_rel = None

    # define a title
    if title is None:
        title = f"wvf {int(u)}@{int(cm[peak_chan_i, 0])}"

    return plt_wvf(data, subcm, datastd,
             x_tplts, tplts, tplt_chani_rel, fs,
             title, plot_std, plot_mean, plot_templates,
             color, labels, show_channels,
             scalebar_w, ticks_lw, sample_lines, ylim,
             saveDir, saveFig, saveData, _format,
             ax_edge_um_x, ax_edge_um_y, margin,
             figw_inch, figh_inch, as_heatmap)

def plt_wvf(waveforms, subcm=None, waveforms_std=None,
            x_tplts=None, tplts=None, tplt_chani_rel=None, fs=30000,
            title = None, plot_std=True, plot_mean=True, plot_templates=False,
            color='dodgerblue', labels=False, show_channels=True,
            scalebar_w=5, ticks_lw=1, sample_lines=0, ylim=[0,0],
             saveDir='~/Downloads', saveFig=False, saveData=False, _format='pdf',
             ax_edge_um_x=22, ax_edge_um_y=18, margin=0.12,
             figw_inch=6, figh_inch=None, as_heatmap=False):
    """
    Waveform plotting utility function.

    - waveforms: (n_waves, n_samples, n_channels) or (n_samples, n_channels) array, waveforms in uV
    - subcm: (n_channels, 3) or (n_channels, ) array ((channel_id, x, y) or (channel_id)), subset of channel map
    """
    # formatting parameters
    if isinstance(color, str):
        color=to_rgb(color)
    color_dark=(max(color[0]-0.08,0), max(color[1]-0.08,0), max(color[2]-0.08,0))

    if waveforms_std is None:
        plot_std=False
    else:
        waveforms_std = waveforms_std.T

    assert waveforms.ndim in [1,2,3],\
        'waveforms array shape wrong (should be (n_samples,), (n_waves, n_samples, n_channels) or (n_samples, n_channels))'
    if waveforms.ndim == 1:
        waveforms = waveforms[:,None]

    # formatting waveforms array
    if waveforms.ndim == 3:
        n_waveforms, n_samples, n_channels = waveforms.shape
        datam = waveforms.mean(0).T
        if type(sample_lines) is str:
            assert sample_lines=='all'
            sample_lines=min(waveforms.shape[0], n_waveforms)
        elif type(sample_lines) in [int, float]:
            sample_lines=min(waveforms.shape[0], sample_lines, n_waveforms)
    elif waveforms.ndim == 2:
        n_waveforms = 1
        n_samples, n_channels = waveforms.shape
        datam = waveforms.T
        sample_lines = 0
    
    # channels and channelmap
    if subcm is None:
        # make up channel map
        subcm=predefined_chanmap(probe_version='1.0')
        subcm = subcm[:n_channels,:]
    else:
        if subcm.ndim==1:
            subcm_madeup = predefined_chanmap(probe_version='1.0')
            subcm = np.vstack(subcm[:,None], subcm_madeup[:n_channels,1:])
    assert subcm.shape[0]==n_channels
    subcm = subcm.astype(np.float32)

    # find shared y limits
    if plot_std:
        datamin, datamax = np.nanmin(datam-waveforms_std)-50, np.nanmax(datam+waveforms_std)+50
    else:
        datamin, datamax = np.nanmin(datam)-50, np.nanmax(datam)+50
    ylim1, ylim2 = (datamin, datamax) if ylim==[0,0] else (ylim[0], ylim[1])
    x = np.linspace(0, datam.shape[1]/(fs/1000), datam.shape[1]) # Plot t datapoints between 0 and t/30 ms

    # Plot
    if as_heatmap:
        hm_yticks=get_bestticks_from_array(subcm[:,0], step=None)[::-1]
        hm_xticks=get_bestticks_from_array(x, step=None)
        if figh_inch is None: figh_inch=figw_inch/4+0.04*subcm.shape[0]
        fig=imshow_cbar(datam, origin='bottom', xevents_toplot=[], yevents_toplot=[], events_color='k', events_lw=2,
                xvalues=x, yvalues=subcm[::-1,0], xticks=hm_xticks, yticks=hm_yticks,
                xticklabels=hm_xticks, yticklabels=hm_yticks, xlabel='Time (ms)', ylabel='Channel', xtickrot=0, title=title,
                cmapstr="RdBu_r", vmin=ylim1*0.5, vmax=ylim2*0.5, center=0, colorseq='linear',
                clabel='Voltage (\u03bcV)', cticks=None,
                figsize=(figw_inch/2,figh_inch), aspect='auto', function='imshow',
                ax=None)
    else:
        # Initialize figure and subplots layout
        assert 0<=margin<1
        fig_hborder=[margin,1-margin] # proportion of figure used for plotting
        fig_wborder=[margin,1-margin] # proportion of figure used for plotting
        minx_um,maxx_um=min(subcm[:,1])-ax_edge_um_x/2, max(subcm[:,1])+ax_edge_um_x/2
        miny_um,maxy_um=min(subcm[:,2])-ax_edge_um_y/2, max(subcm[:,2])+ax_edge_um_y/2
        subcm[:,1]=((subcm[:,1]-minx_um)/(maxx_um-minx_um)*np.diff(fig_wborder)+fig_wborder[0]).round(2)
        subcm[:,2]=((subcm[:,2]-miny_um)/(maxy_um-miny_um)*np.diff(fig_hborder)+fig_hborder[0]).round(2)
    
        # i is the relative raw data /channel index (low is bottom channel)
        i_bottomleft=np.nonzero((subcm[:2,1]==min(subcm[:2,1]))&(subcm[:2,2]==min(subcm[:2,2])))[0]
        i_bottomleft=np.argmin(subcm[:2,2]) if i_bottomleft.shape[0]==0 else i_bottomleft[0]

        
        if figh_inch is None:
            figh_inch=figw_inch*(maxy_um-miny_um)/(maxx_um-minx_um)
        axw=(ax_edge_um_x/(maxx_um-minx_um)*np.diff(fig_wborder))[0] # in ratio of figure size
        axh=(ax_edge_um_y/(maxy_um-miny_um)*np.diff(fig_hborder))[0] # in ratio of figure size  

        fig=plt.figure(figsize=(figw_inch, figh_inch))
        ax=np.empty((n_channels), dtype='O')
        for i in range(n_channels):
            x0,y0 = subcm[i,1:]
            ax[i] =fig.add_axes([x0-axw/2,y0-axh/2,axw,axh], autoscale_on=False)

        # Plot on subplots
        for i in range(n_channels):
            for j in range(sample_lines):
                assert waveforms.ndim==3
                ax[i].plot(x, waveforms[j,:, i], linewidth=0.3, alpha=0.3, color=color)
            if plot_templates:
                tpl_scalings=[]
                for tpl in tplts:
                    num = max(datam[tplt_chani_rel, :])-min(datam[tplt_chani_rel, :])
                    denom = max(tpl[:,tplt_chani_rel])-min(tpl[:,tplt_chani_rel])
                    tpl_scalings.append(num/denom)
                if np.inf in tpl_scalings:
                    tpl_scalings[tpl_scalings==np.inf]=1
                    print('WARNING manually selected channel range does not comprise template (all zeros).')
                for tpl_i, tpl in enumerate(tplts):
                    ax[i].plot(x_tplts, tpl[:,i]*tpl_scalings[tpl_i], linewidth=1, color=(0,0,0), alpha=0.7, zorder=10000)
            if plot_mean:
                ax[i].plot(x, datam[i, :], linewidth=1.7, color=color_dark, alpha=1)
            if plot_std:
                # outline on std is ugly
                #ax[i].plot(x, datam[i, :]+waveforms_std[i,:], linewidth=1, color=color, alpha=0.5)
                #ax[i].plot(x, datam[i, :]-waveforms_std[i,:], linewidth=1, color=color, alpha=0.5)
                ax[i].fill_between(x, datam[i, :]-waveforms_std[i,:], datam[i, :]+waveforms_std[i,:], facecolor=color, interpolate=True, alpha=0.3)
            ax[i].set_ylim([ylim1, ylim2])
            ax[i].set_xlim([x[0], x[-1]])
            ax[i].spines['right'].set_visible(False)
            ax[i].spines['top'].set_visible(False)
            ax[i].spines['left'].set_lw(ticks_lw)
            ax[i].spines['bottom'].set_lw(ticks_lw)
            if show_channels:
                ax[i].text(0.99, 0.99, int(subcm[i,0]),
                                size=12, weight='regular', ha='right', va='top', transform = ax[i].transAxes)
            if labels:
                ax[i].tick_params(axis='both', bottom=1, left=1, top=0, right=0, width=ticks_lw, length=3*ticks_lw, labelsize=12)
                if i==i_bottomleft:
                    ax[i].set_ylabel('Voltage (\u03bcV)', size=12, weight='bold')
                    ax[i].set_xlabel('Time (ms)', size=12, weight='bold')
                else:
                    ax[i].set_xticklabels([])
                    ax[i].set_yticklabels([])
            else:
                ax[i].axis('off')
        if not labels:
            xlimdiff=np.diff(ax[i_bottomleft].get_xlim())
            ylimdiff=ylim2-ylim1
            y_scale=int(ylimdiff*0.3-(ylimdiff*0.3)%10)
            ax[i_bottomleft].plot([0,1],[ylim1,ylim1], c='k', lw=scalebar_w)
            ax[i_bottomleft].text(0.5, ylim1-0.05*ylimdiff, '1 ms', weight='bold', size=18, va='top', ha='center')
            ax[i_bottomleft].plot([0,0],[ylim1,ylim1+y_scale], c='k', lw=scalebar_w)
            ax[i_bottomleft].text(-0.05*xlimdiff, ylim1+y_scale*0.5, f'{y_scale} \u03bcV', weight='bold', size=18, va='center', ha='right')
        if title is not None:
            fig.suptitle(t=title, x=0.5, y=0.92+0.02*(len(title.split('\n'))-1), size=18, weight='bold', va='top')

    # Save figure
    if title is None: title="waveforms"
    if saveFig:
        save_mpl_fig(fig, title, saveDir, _format)
    if saveData:
        save_np_array(waveforms, title, saveDir)

    return fig

def quickplot_n_waves(w, title='', peak_channel=None, nchans = 16,
                     fig=None, color=None, custom_text=None):
    "w is a (n_samples, n_channels) array"
    t = np.arange(-w.shape[0]//2/30, w.shape[0]//2/30, 1/30)
    if peak_channel is None:
        pk = np.argmax(np.ptp(w, axis=0))
    else:
        pk = peak_channel
    ylim = [np.min(w[:,pk])-50, np.max(w[:,pk])+50]
    if fig is None: fig = plt.figure(figsize=(3.5, 14))
    chans = np.arange(pk-nchans//2, pk+nchans//2)
    if custom_text is not None:
        assert isinstance(custom_text, list)
        assert len(custom_text) == nchans
    for i in range(nchans):
        ax = plt.subplot(nchans//2, 2, i+1) # will retrieve axes if alrady exists
        if chans[i] == pk:
            ax.spines['right'].set_color('red')
            ax.spines['left'].set_color('red')
            ax.spines['top'].set_color('red')
            ax.spines['bottom'].set_color('red')
        ax.text(0.05, 0.7, f'{chans[i]}', fontsize=8, transform = ax.transAxes)
        if custom_text is not None:
            ax.text(0.8, 0.7, str(custom_text[i]), fontsize=8, transform = ax.transAxes)
        ax.plot(t, w[:,chans[i]],
                alpha=0.8, lw=1, color=color)
        ax.set_ylim(ylim)
        ax.set_xlim([t[0], t[-1]])
        if i%2==1: ax.set_yticklabels([])
        if i<nchans-2: ax.set_xticklabels([])
    fig.suptitle(title, y=0.92)
    
    return fig

def plot_raw(dp, times=None, alignement_events=None, window=None, channels=np.arange(384), filt_key='highpass',
             offset=450, color='black', lw=1, bg_alpha=0.8,
             title=None, _format='pdf',  saveDir='~/Downloads', saveFig=0, figsize=(8,10), saveData=False, again=False,
             center_chans_on_0=True, whiten=False, med_sub=False, hpfilt=False, hpfiltf=300,
             nRangeWhiten=None, nRangeMedSub=None, use_ks_w_matrix=False, ignore_ks_chanfilt=True,
             filter_forward=True, filter_backward=True,
             plot_ylabels=True, show_allyticks=0, yticks_jump=None, plot_baselines=False,
             events=[], set0atEvent=1, align_events_as_sweeps=False,
             ax=None, ext_data=None, ext_datachans=np.arange(384),
             as_heatmap=False, vmin=-50, vmax=50, center=0, legend=None):
    '''
    Plot raw data over a specified window of time, over a specified range of channels.

    Arguments:
    - dp: binary path (files must ends in .bin, typically ap.bin)
    - times: list of boundaries of the time window, in seconds [t1, t2].
    - alignement_events: list of events to align the stimulus to compute an average, in seconds
    - window: [w1,w2], boundaries of mean raw trace if alignement_events is provides (ms) | Default: [-10,10]
    - channels (default: np.arange(0, 385)): list of channels of interest, in 0 indexed integers [c1, c2, c3...]
    - filt_key: 'highpass' or 'lowpass', whether to plot high or low pass filtered file (ap or lf)
    - offset: graphical offset between channels, in uV (ise to scale up/down in y)


    - color: color to plot all the lines ('multi' will use 20DistinctColors iteratively to distinguish channels by eye)
    - lw: float, linewidth of traces
    - bg_alpha: float [0-1], background alpha
    - title: str, figure title

    - saveDir: directory where to save either the figure or the data (default: ~/Downloads)
    - saveFig: save the figure at saveDir
    - _format: format of the figure to save | default: pdf
    - figsize: (x,y) tuple, size of figure in inches
    - saveData: bool, whether to save data used to make the plot (n_channels x time array, where time is in samples (30kHz))
    - again: bool, whether to recompute data rather than loading it from disc

    - center_chans_on_0: bool, whether to median subtract in time to reccenter channels on 0
    - whiten: whether to whiten the data across channels. If nRangeWhiten is not None, whitening matrix is computed with the nRangeWhiten closest channels.
    - med_sub: whether to median-subtract the data across channels. If nRangeMedSub is not none, median of each channel is computed using the nRangeMedSub closest channels.
    - hpfilt: whether to high-pass filter the data, using a 3 nodes butterworth filter of cutoff frequency hpfiltf.
    - hpfiltf: see hpfilt
    - nRangeWhiten: int, see whiten.
    - nRangeMedSub: int, see med_sub.
    - use_ks_w_matrix: bool, whether to use kilosort's original whitening matrix to perform the whitening
                     (rather than recomputing it from the data at hand)
    - ignore_ks_chanfilt: whether to ignore the filtering made by kilosort,
                          which only uses channels with average events rate > ops.minfr to spike sort.

    - plot_ylabels: bool, whether to plot y labels
    - show_allyticks: bool, whetehr to show all y ticks or not (every 50uV for each individual channel),
                      only use if exporing data
    - yticks_jump: int, plot ytick label every yticks_jump ticks
    - plot_baselines: bool, whether to plot dotted lines at 0 for every channel

    - events: list of times where to plot vertical lines, in seconds.
    - set0atEvent: boolean, set time=0 as the time of the first event provided in the list events, if any is provided.
    - ax: matplotlib axes, where plot will be plotted if provided
    - ext_data: array of shape (N channels, N time samples), externally porovided data to plot
    - ext_datachans: array matching the number of channels of ext_data to plot the proper y labels

    - as_heatmap: whether to plot data as heatmap rather than 2D lines
    - vmin, vmax, center: float, values of heatmap colorbar

    Returns:
    - fig: a matplotlib figure with channel 0 being plotted at the bottom and channel 384 at the top.

    '''
    assert filt_key in ['highpass', 'lowpass']
    fs = read_metadata(dp)[filt_key]['sampling_rate']
    assert assert_iterable(events)
    # Get data
    if ext_data is None:
        channels=assert_chan_in_dataset(dp, channels, ignore_ks_chanfilt)
        if times is not None:
            assert alignement_events is None, 'You can either provide a window of 2 times or a list of alignement_events \
                + a single window to compute an average, but not both!'
            rc = extract_rawChunk(dp, times, channels, filt_key, 1,
                     whiten, med_sub, hpfilt, hpfiltf, filter_forward, filter_backward,
                     nRangeWhiten, nRangeMedSub, use_ks_w_matrix,
                     ignore_ks_chanfilt, center_chans_on_0, 0, 1, again)

        if alignement_events is not None:
            assert window is not None
            window[1]=window[1]+1*1000/fs # to make actual window[1] tick visible
            assert times is None, 'You can either provide a window of 2 times or a list of alignement_events \
                + a single window to compute an average, but not both!'
            assert len(alignement_events)>=1, "You must provide a list/array of alignement_events!"
            rc=extract_rawChunk(dp, alignement_events[0]+npa(window)/1e3, channels, filt_key, 1,
                     whiten, med_sub, hpfilt, hpfiltf, filter_forward, filter_backward,
                     nRangeWhiten, nRangeMedSub, use_ks_w_matrix,
                     ignore_ks_chanfilt, center_chans_on_0, 0, 1, again)
            for e in alignement_events[1:]:
                times=e+npa(window)/1e3
                if align_events_as_sweeps:
                    rc = np.concatenate((rc, extract_rawChunk(dp, times, channels, filt_key, 1,
                                                              whiten, med_sub, hpfilt, hpfiltf, filter_forward,
                                                              filter_backward, nRangeWhiten, nRangeMedSub,
                                                              use_ks_w_matrix, ignore_ks_chanfilt,
                                                              center_chans_on_0, 0, 1, again)))
                else:
                    rc += extract_rawChunk(dp, times, channels, filt_key, 1,
                                         whiten, med_sub, hpfilt, hpfiltf, filter_forward, filter_backward,
                                         nRangeWhiten, nRangeMedSub, use_ks_w_matrix,
                                         ignore_ks_chanfilt, center_chans_on_0, 0, 1, again)
            rc = rc/len(alignement_events) if not align_events_as_sweeps else rc
    else:
        channels=assert_chan_in_dataset(dp, ext_datachans, ignore_ks_chanfilt)
        assert len(channels)==ext_data.shape[0],\
            f"ext_data is of shape {ext_data.shape} but {len(channels)} channels are expected."
        assert window is not None, 'You must tell the plotting function to which time window the external data corresponds to!'
        times=window
        rc=ext_data.copy()

    # Define y ticks
    plt_offsets = np.arange(0, rc.shape[0]*offset, offset)
    y_ticks = np.arange(0, rc.shape[0], 1) if as_heatmap else np.arange(0, rc.shape[0]*offset, offset)
    y_ticks_labels = np.repeat(np.asarray(alignement_events), len(channels)) if align_events_as_sweeps else channels

    # Sparsen y tick labels to declutter y axis
    if not show_allyticks:
        if yticks_jump is None:
            yticks_jump = get_bestticks(0, len(y_ticks_labels))
            yticks_jump = yticks_jump[1] - yticks_jump[0]
        y_ticks_labels=y_ticks_labels[np.arange(len(y_ticks))%yticks_jump==0]
        y_ticks=y_ticks[np.arange(len(y_ticks))%yticks_jump==0]

    # Plot data
    t=np.arange(rc.shape[1])*1000./fs # in milliseconds
    if any(events) and times is not None:
        events=[e-times[0] for e in events] # offset to times[0]
        if set0atEvent:
            t=t-events[0]*1000
            events=[e-events[0] for e in events]
    if alignement_events is not None:
        t=t+window[0]
        events=[0]

    if isinstance(color, str):
        if color=='multi':color=None
        else:color=to_rgb(color)
    if as_heatmap:
        xticklabels = get_bestticks_from_array(t, step=None)
        xticks=xticklabels*fs/1000
        y_ticks_labels=npa([x*10 if x%2==0 else x*10-10 for x in y_ticks_labels])

        fig=imshow_cbar(im=rc, origin='top', xevents_toplot=[], events_color='k',
                        xvalues=None, yvalues=None, xticks=xticks-xticks[0], yticks=y_ticks,
                        xticklabels=xticklabels, yticklabels=y_ticks_labels, xlabel=None, ylabel=None,
                        cmapstr="RdBu_r", vmin=vmin, vmax=vmax, center=center, colorseq='nonlinear',
                        clabel='Voltage (\u03BCV)', cticks=None,
                        figsize=(4,10), aspect='auto', function='imshow', ax=None)
        ax=fig.axes[0]
        ax.set_ylabel('Depth (\u03BCm)', size=14, weight='bold')
    else:
        if ax is None:
            fig, ax = plt.subplots(figsize=figsize)
        else:
            fig = ax.get_figure()
        t=np.tile(t, (rc.shape[0], 1))
        rc+=plt_offsets[:,np.newaxis]
        if plot_baselines:
            for i in np.arange(rc.shape[0]):
                y=i*offset
                ax.plot([t[0,0], t[0,-1]], [y, y], color=(0.5, 0.5, 0.5), linestyle='--', linewidth=1)
        ax.plot(t.T, rc.T, linewidth=lw, color=color, alpha=bg_alpha)
        ax.plot(t[:,0], rc[:,0], color=color, alpha=bg_alpha,  label=legend)
        ax.set_yticks(y_ticks)
        ax.set_yticklabels(y_ticks_labels) if plot_ylabels else ax.set_yticklabels([])
        if align_events_as_sweeps:
            ax.set_ylabel('Event (s)', size=14, weight='bold')
        else:
            ax.set_ylabel('Channel', size=14, weight='bold')

    ax.set_xlabel('Time (ms)', size=14, weight='bold')
    ax.tick_params(axis='both', bottom=1, left=1, top=0, right=0, width=2, length=6, labelsize=14)
    ax.spines['right'].set_visible(False)
    ax.spines['top'].set_visible(False)
    ax.spines['left'].set_lw(2)
    ax.spines['bottom'].set_lw(2)

    if title is not None: ax.set_title(title, size=20, weight='bold', va='bottom')

    yl=ax.get_ylim() if as_heatmap else [np.min(rc[0,:])-offset,np.max(rc[-1,:])+offset]
    xl=[0, (t[-1]-t[0])*fs/1000] if as_heatmap else [t[0,0], t[0,-1]]
    for e in events:
        if as_heatmap: e=(e-t[0])*(fs/1000)
        ax.plot([e,e], yl, color=(0.3, 0.3, 0.3), linestyle='--', linewidth=1.5)
    ax.set_ylim(yl)
    ax.set_xlim(xl)

    if legend is not None:
        plt.legend(bbox_to_anchor = (1,1,0,0), fontsize=14, frameon=False)


    rcn = '{}_t{}-{}_ch{}-{}'.format(op.basename(dp), times[0], times[1], channels[0], channels[-1]) # raw chunk name
    rcn=rcn+'_whitened' if whiten else rcn+'_raw'
    if saveFig:
        if title is not None: rcn=title

        save_mpl_fig(fig, rcn, saveDir, _format)

    if saveData:
        save_np_array(rc, rcn, saveDir)

    return fig

def plot_raw_units(dp, times, units=[], channels=np.arange(384), offset=450,
                   Nchan_plot=5, spk_window=82, colors='phy', bg_color='k', lw=1, bg_alpha=0.8, lw_color=1.1,
                   title=None, saveDir='~/Downloads', saveData=0, saveFig=0, _format='pdf', figsize=(20,8),
                   whiten=False, nRangeWhiten=None, med_sub=False, nRangeMedSub=None, hpfilt=0, hpfiltf=300,
                   filter_forward=False, filter_backward=False,ignore_ks_chanfilt=0,
                   show_allyticks=0, yticks_jump=None, plot_ylabels=True, events=[], set0atEvent=1,
                   again=False, ax=None, enforced_peakChan=None):
    f'''
    Plot raw traces with colored overlaid spike times of specified units.

    Arguments:
    - most parameters from plot_raw (see below)
    - units: list/array of units (if they do not spike within 'times', will be ignored)
    - Nchan_plot: int, number of channels over which to plot colored unit spikes
    - spk_window: int, width of plotted unit spikes (in samples)
    - colors: list of colors, same length as 'units' (or 'phy' to use phy colorscheme)
    - bg_color: str, color of background raw traces

    Returns:
    - fig: a matplotlib figure with channel 0 being plotted at the bottom and channel 384 at the top.

    plot_raw docstring:
    {plot_raw.__doc__}
    '''
    pyqtgraph=0
    # if channels is None:
    #     peakChan=get_peak_chan(dp,units[0])
    #     channels=np.arange(peakChan-Nchan_plot//2-1, peakChan+Nchan_plot//2+2)
    channels=assert_chan_in_dataset(dp, channels, ignore_ks_chanfilt)

    rc = extract_rawChunk(dp, times, channels, 'highpass', saveData,
                     whiten, med_sub, hpfilt, hpfiltf, filter_forward, filter_backward,
                     nRangeWhiten, nRangeMedSub, False,
                     ignore_ks_chanfilt, True, 0, 1, again)

    # Offset data
    plt_offsets = np.arange(0, len(channels)*offset, offset)
    plt_offsets = np.tile(plt_offsets[:,np.newaxis], (1, rc.shape[1]))
    rc+=plt_offsets

    fig=plot_raw(dp, times, None, None, channels, filt_key='highpass',
             offset=offset, color=bg_color, lw=lw, bg_alpha=bg_alpha,
             title=title, _format='pdf',  saveDir=saveDir, saveFig=0, figsize=figsize, again=False,
             center_chans_on_0=True, whiten=whiten, med_sub=med_sub, hpfilt=hpfilt, hpfiltf=hpfiltf,
             nRangeWhiten=nRangeWhiten, nRangeMedSub=nRangeMedSub, use_ks_w_matrix=False, ignore_ks_chanfilt=ignore_ks_chanfilt,
             filter_forward=filter_forward, filter_backward=filter_backward,
             plot_ylabels=plot_ylabels, show_allyticks=show_allyticks, yticks_jump=yticks_jump, plot_baselines=False,
             events=events, set0atEvent=set0atEvent,
             ax=ax, ext_data=None, ext_datachans=np.arange(384),
             as_heatmap=False, vmin=-50,vmax=50,center=0)
        

    if ax is None:
        ax=fig.get_axes()[0]
    assert assert_iterable(units)
    assert len(units)>=1
    fs=read_metadata(dp)['highpass']['sampling_rate']
    spk_w1 = spk_window // 2
    spk_w2 = spk_window - spk_w1
    t1, t2 = int(np.round(times[0]*fs)), int(np.round(times[1]*fs))

    if isinstance(colors, str):
        assert colors=='phy', 'You can only use phy as colors palette keyword.'
        phy_c=list(phyColorsDic.values())[:-1]
        colors=[phy_c[ci%len(phy_c)] for ci in range(len(units))]
    else:
        colors=list(colors)
        assert len(colors)==len(units), 'The length of the list of colors should be the same as the list of units!!'
        for ic, c in enumerate(colors):
            if isinstance(c, str): colors[ic]=to_rgb(c)

    tx=np.tile(np.arange(rc.shape[1]), (rc.shape[0], 1))[0] # in samples
    tx_ms=np.tile(np.arange(rc.shape[1])*1000./fs, (rc.shape[0], 1)) # in ms
    if any(events):
        events=[e-times[0] for e in events] # offset to times[0]
        if set0atEvent:
            tx_ms=tx_ms-events[0]*1000
            events=[e-events[0] for e in events]

    for iu, u in enumerate(units):
        print('plotting unit {}...'.format(u))
        if enforced_peakChan is None:
            peakChan=get_peak_chan(dp,u, use_template=True)
        else:
            peakChan=enforced_peakChan
        assert peakChan in channels, "WARNING the peak channel of {}, {}, is not in the set of channels plotted here!".format(u, peakChan)
        peakChan_rel=np.nonzero(peakChan==channels)[0][0]
        ch1, ch2 = max(0,peakChan_rel-Nchan_plot//2), min(rc.shape[0], peakChan_rel-Nchan_plot//2+Nchan_plot)
        t=trn(dp,u) # in samples
        twin=t[(t>t1+spk_w1)&(t<t2-spk_w2)] # get spikes starting minimum spk_w1 after window start and ending maximum spk_w2 before window end
        twin-=t1 # set t1 as time 0
        for t_spki, t_spk in enumerate(twin):
            print('plotting spike {}/{}...'.format(t_spki+1, len(twin)), end='  ')
            spk_id=(tx>=t_spk-spk_w1)&(tx<=t_spk+spk_w2)
            if pyqtgraph:
                win,p = fig
                for line in np.arange(ch1, ch2, 1):
                    p.plot(tx_ms[line, spk_id].T, rc[line, spk_id].T, linewidth=1, pen=tuple(npa(colors[iu])*255))
                fig = win,p
            else:
                ax.plot(tx_ms[ch1:ch2, spk_id].T, rc[ch1:ch2, spk_id].T, lw=lw_color, color=colors[iu])
                #ax.plot(tx_ms[peakChan_rel, spk_id].T, rc[peakChan_rel, spk_id].T, lw=1.5, color=color)
                fig.tight_layout()
        print("\n")

    ax.set_ylim([-offset, rc.max()+offset/2])

    if saveFig:
        rcn = '{}_{}_t{}-{}_ch{}-{}'.format(op.basename(dp), list(units), times[0], times[1], channels[0], channels[-1]) # raw chunk name
        rcn=rcn+'_whitened' if whiten else rcn+'_raw'
        if title is not None: rcn=title
        save_mpl_fig(fig, rcn, saveDir, _format)

    return fig


def plot_raw_trials(dp, window, trials, channel=None, units=None,
                    y_offset=200, bg_color='k', lw=1, bg_alpha=1,
                    spk_window=82, unit_colors=None, unit_lw=1.1,
                    title=None, saveDir='~/Downloads', saveFig=0, _format='pdf',
                    figsize=None, plot_baselines=False, events=None, event_tile=None,
                    whiten=False, nRangeWhiten=None, med_sub=True, nRangeMedSub=None, hpfilt=0, hpfiltf=300,
                    filter_forward=False, filter_backward=False, ignore_ks_chanfilt=0,
                    yticks_jump=None, plot_ylabels=True,
                    again=False, ax=None):
    f'''
    Plot raw traces on a given channel across trials
    eventually with colored overlaid spike times of specified units.

    Arguments:
        - dp: str, path to dataset
        - window: list of 2 floats, time window to plot for each trial (in ms)
        - trials: list of floats, time of trials to plot (seconds)
        - channel: int, channel to plot (default None: takes the peak channel of the first unit in units)
        - units: list of ints, units to plot (default None: only plots background data)
        
        - y_offset: float, vertical offset between rows in uV
        - bg_color: str, color of background trace
        - lw: float, linewidth of background trace
        - bg_alpha: float, alpha of background trace
        
        - spk_window: int, width of plotted unit spikes (in samples)
        - unit_colors: list of colors, same length as 'units' (or None to default to matplotlib tab10)
        - unit_lw: float, linewidth of unit spikes
        
        - title: str, figure title and overwrites figurename if saveFig
        - saveDir: str, directory where to save figure
        - saveFig: bool, whether to save figure
        - _format: str, format of figure to save
        
        - figsize: tuple of 2 floats, size of figure in inches
        - plot_baselines: bool, whether to plot dotted lines at 0 for every channel
        - events: list of floats, times where to plot vertical lines within window, in seconds.
        
        - whiten: bool, whether to whiten the data across channels. If nRangeWhiten is not None,
                  whitening matrix is computed with the nRangeWhiten closest channels.
        - nRangeWhiten: int, see whiten.
        - med_sub: bool, whether to median-subtract the data across channels. If nRangeMedSub is not none,
                   median of each channel is computed using the nRangeMedSub closest channels.
        - nRangeMedSub: int, see med_sub.
        - hpfilt: bool, whether to high-pass filter the data, using a 3 nodes butterworth filter of cutoff frequency hpfiltf.
        - hpfiltf: see hpfilt
        - filter_forward: bool, whether to filter forward
        - filter_backward: bool, whether to filter backward
        - ignore_ks_chanfilt: bool, whether to ignore the filtered channelmap from kilosort.
        
        - show_allyticks: bool, whether to show a y tick label for every trial
        - yticks_jump: int, plot ytick label every yticks_jump ticks
        - plot_ylabels: bool, whether to plot y labels
        
        - again: bool, whether to recompute data rather than loading it from disc
        - ax: matplotlib axes, where plot will be plotted if provided
    '''

    # Define channel of interest
    if channel is None:
        assert units is not None, "If you do not provide any units to overlay, you need to specify the peak channel!"
        channel = get_peak_chan(dp, units[0])
    channel = assert_chan_in_dataset(dp, [channel], ignore_ks_chanfilt)[0]
    
    # Load raw data
    meta = read_metadata(dp)
    fs = meta['highpass']['sampling_rate']
    reclen = meta['recording_length_seconds']
    traces = []
    for tr in trials:
        
        times = [tr + window[0]/1000, tr + window[1]/1000 + 1/fs]
        assert times[0]>=0, f"Trial times cannot be negative {tr}-{window[0]}={times[0]}!"
        assert times[1]<=reclen, f"Trial times cannot occur after the end of the recording ({tr}+{window[1]}={times[1]} does)!"
        rc = extract_rawChunk(dp, times, channel, 'highpass', False,
                        whiten, med_sub, hpfilt, hpfiltf, filter_forward, filter_backward,
                        nRangeWhiten, nRangeMedSub, False,
                        ignore_ks_chanfilt, True, 0, 1, again)
        traces.append(rc.ravel())
    traces = np.array(traces)
    traces = traces[::-1, :] # first trial up

    # Offset data
    plt_offsets = np.arange(0, len(traces)*y_offset, y_offset)
    traces += plt_offsets[:,np.newaxis]
    
    # Initialize figure
    if ax is None:
        if figsize is None: figsize = (10, len(trials) * 2)
        fig, ax = plt.subplots(figsize=figsize)
    else:
        fig = ax.get_figure()
    
    # Plot background traces
    traces_t = np.arange(window[0], window[1] + 1000/fs, 1000/fs).round(5)
    traces_t = np.tile(traces_t, (traces.shape[0], 1))
    if traces_t.shape[1] == traces.shape[1] + 1: traces_t = traces_t[:,:-1]
    assert traces_t.shape[1] == traces.shape[1],\
        f"traces is of shape {traces.shape} when traces_t is of shape {traces_t.shape}!"
    ax.plot(traces_t.T, traces.T, linewidth=lw, color=bg_color, alpha=bg_alpha, zorder=0)
    
    # Eventually plot baselines and events
    if plot_baselines:
        for i in np.arange(traces.shape[0]):
            y=i*y_offset
            ax.plot([traces_t[0,0], traces_t[0,-1]], [y, y], color=(0.5, 0.5, 0.5),
                    linestyle='--', linewidth=1, zorder=-100)
    if events is not None:
        for e in events:
            assert e>=window[0] and e<= window[1], f"Event {e} is not within window {window}!"
            ax.axvline(e, color=(0.3, 0.3, 0.3), linestyle='--', linewidth=2, zorder=1)
    ax.axvline(0, color=(0.3, 0.3, 0.3), linestyle='--', linewidth=2, zorder=10)
    
    if event_tile is not None:
        assert len(event_tile)==2, "event_tile should be a list of 2 floats!"
        assert event_tile[0]>=window[0] and event_tile[1]<= window[1], f"Event tile {event_tile} is not within window {window}!"
        y1 = traces.max() + y_offset/2 - y_offset/6
        y2 = traces.max() + y_offset/2
        ax.fill_between([event_tile[0], event_tile[1]], [y1, y1], [y2, y2],
                        color='dodgerblue', alpha=1)

    # Eventually plot overlaid units
    if units is not None:
    
        assert assert_iterable(units)
        assert len(units)>=1

        if unit_colors is not None:
            assert len(unit_colors)==len(units), 'The length of the list of colors should be the same as the list of units!!'
            for ic, c in enumerate(unit_colors):
                if isinstance(c, str): unit_colors[ic] = to_rgb(c)
        else:
            unit_colors = [get_ncolors_cmap(10, 'tab10')[u%10] for u in np.arange(len(units))]

        for iu, u in enumerate(units):
            print(f"Plotting unit {u}...")
            spike_train = trn(dp, u, enforced_rp=1) # in samples
            for tri, tr in enumerate(trials):
                
                traces_t_samples = traces_t[tri] * fs / 1000 # form ms to samples
                tr = tr * fs # from s to samples
                
                spikes_to_plot = spike_train[(spike_train > (tr + (window[0] * fs / 1000) + spk_window//2)) &\
                                             (spike_train < (tr + (window[1] * fs / 1000) - spk_window//2))]
                spikes_to_plot = spikes_to_plot - tr # set t1 as time 0
                print(f"Found {len(spikes_to_plot)} spikes to plot for trial {tri}.")
                
                all_t_spk_t = np.array([])
                all_t_spk_v = np.array([])
                for spike in spikes_to_plot:
                    t_spk_slice = (traces_t_samples >= spike - spk_window//2) & (traces_t_samples <= spike + spk_window//2)
                    all_t_spk_t = np.append(np.append(all_t_spk_t, [np.nan]), traces_t[tri, t_spk_slice])
                    all_t_spk_v = np.append(np.append(all_t_spk_v, [np.nan]), traces[len(traces)-1-tri, t_spk_slice])
                ax.plot(np.array(all_t_spk_t).ravel(), np.array(all_t_spk_v).ravel(),
                        linewidth=unit_lw, color=unit_colors[iu], alpha=1, zorder=0)

    # Plot formatting
    y_mask = np.ones(traces.shape[0], dtype=bool)
    if yticks_jump is not None:
        assert isinstance(yticks_jump, int), "yticks_jump should be an int!"
        y_mask[::yticks_jump] = False
    yticks = plt_offsets[y_mask]
    ytickslabels = np.arange(traces.shape[0])[y_mask] if plot_ylabels else [''] * len(yticks)
    xticks = get_bestticks_from_array(np.arange(window[0], window[1]+1), step=None, light=True)
    xtickslabels = xticks
    ylim = [traces.min()-y_offset/2, traces.max()+y_offset/2]

    # figure saving
    figname = f'raw_trials_{Path(dp).name}_{units}_{window}'
    if whiten: figname += f'_whitened_{nRangeWhiten}' 
    if med_sub: figname += f'_medsub_{nRangeMedSub}'
    if hpfilt: figname += f"_filt_{hpfiltf}_{filter_forward}_{filter_backward}"
    if title is not None: rcn=title
    
    mplp(xticks=xticks, yticks=yticks, xtickslabels=xtickslabels, ytickslabels=ytickslabels[::-1],
         xlabel='Time (ms)', ylabel='Trial #', ylim=ylim, xlim=window,
         saveFig=saveFig, saveDir=saveDir, _format=_format, figname=figname)

#%% Peri-event plots ##############################################################################################

def psth_popsync_plot(trains, events, psthb=10, window=[-1000,1000],
                        events_tiling_frac=0.1, sync_win=2, fs=30000, t_end=None,
                        b=1, sd=1000, th=0.02,
                        again=False, dp=None, U=None,

                        zscore=False, zscoretype='within',
                        convolve=False, gsd=1, method='gaussian',
                        bsl_subtract=False, bsl_window=[-4000, 0], process_y=False,

                        events_toplot=[0], events_color='r',
                        title='', color='darkgreen', figsize=None,
                        saveDir='~/Downloads', saveFig=0, _format='pdf',
                        xticks=None, xticklabels=None, xlabel='Time (ms)', ylim=None, ax=None):

    x, y, y_p, y_p_var=get_processed_popsync(trains, events, psthb, window,
                          events_tiling_frac, sync_win, fs, t_end,
                          b, sd, th,
                          again, dp, U,
                          zscore, zscoretype,
                          convolve, gsd, method,
                          bsl_subtract, bsl_window, process_y)

    ylabel='Population synchrony\n(zscore of fraction firing)' if zscore \
        else r'$\Delta$ pop synchrony\n(fraction firing)' if bsl_subtract else 'Population synchrony\n(fraction firing)'
    return psth_plt(x, y_p, y_p_var, window, events_toplot, events_color,
           title, color,
           saveDir, saveFig, _format,
           zscore, bsl_subtract, ylim,
           convolve, xticks, xticklabels, xlabel, ylabel, None, False,
           ax, figsize)

def psth_plot(times, events, psthb=5, psthw=[-1000, 1000], remove_empty_trials=True, events_toplot=[0], events_color='r',
           title='', color='darkgreen', legend_label=None, legend=False,
           saveDir='~/Downloads', saveFig=0, ret_data=0, _format='pdf',
           zscore=False, bsl_subtract=False, bsl_window=[-2000,-1000], ylim=None,
           convolve=True, gsd=2, xticks=None, xticklabels=None, xlabel='Time (ms)', ylabel=None,
           ax=None, figsize=None, tight_layout=True, hspace=None, wspace=None, prettify=True, **mplp_kwargs):

    x, y, y_p, y_p_var = get_processed_ifr(times, events, b=psthb, window=psthw, remove_empty_trials=remove_empty_trials,
                                      zscore=zscore, zscoretype='within',
                                      convolve=convolve, gsd=gsd, method='gaussian_causal',
                                      bsl_subtract=bsl_subtract, bsl_window=bsl_window)

    fig = psth_plt(x, y_p, y_p_var, psthw, events_toplot, events_color,
           title, color,
           saveDir, saveFig, _format,
           zscore, bsl_subtract, ylim,
           convolve, xticks, xticklabels,
           xlabel, ylabel, legend_label, legend,
           ax, figsize, tight_layout, hspace, wspace, prettify, **mplp_kwargs)

    return (x,y,y_p,y_p_var) if ret_data else fig

def psth_plt(x, y_p, y_p_var, psthw, events_toplot=[0], events_color='r',
           title='', color='darkgreen',
           saveDir='~/Downloads', saveFig=0, _format='pdf',
           zscore=False, bsl_subtract=False, ylim=None,
           convolve=True, xticks=None, xticklabels=None,
           xlabel='Time (ms)', ylabel='IFR (spk/s)', legend_label=None, legend=False,
           ax=None, figsize=None, tight_layout=True, hspace=None, wspace=None,
           prettify=True, **mplp_kwargs):
    """
    Plots peri-event PSTHs
    Arguments:
        - x: time vector
        - y_p: mean PSTH
        - y_p_var: std of PSTH
        - psthw: peri-stimulus time window
        - events_toplot: list of event indices to plot
        - events_color: color of event lines
        - title: plot title
        - color: color of PSTH
        - saveDir: directory to save figure
        - saveFig: bool, whether to save figure or not
        - _format: format to save figure in
        - zscore: bool, PSTH was zscored or not
        - bsl_subtract: bool, whether to subtract baseline from PSTH or not
        - ylim: y-axis limits
        - convolve: bool, whether PSTH was convolved or not
        - xticks: x-axis ticks
        - xticklabels: x-axis tick labels
        - xlabel: x-axis label
        - ylabel: y-axis label
        - legend_label: label for legend
        - legend: bool, whether to plot legend or not
        - ax: axis to plot on
        - figsize: figure size
        - tight_layout: bool, whether to apply tight_layout() or not
        - hspace: horizontal space between subplots
        - wspace: vertical space between subplots
        - prettify: bool, whether to apply mplp() prettification or not
        - **mplp_kwargs: any additional formatting parameters, passed to mplp()
    """
    if ax is None:
        fig, ax = plt.subplots()
    else:
        fig=ax.get_figure()

    areasteps=None if convolve else 'post'

    if zscore or bsl_subtract:
        ax.fill_between(x, y_p-y_p_var, y_p+y_p_var,
                        color=color, alpha=0.8, step=areasteps, label=legend_label)
    else:
        ax.fill_between(x, y_p-y_p_var, y_p+y_p_var, color=color, alpha=0.5, step=areasteps)
        ax.fill_between(x, y_p*0, y_p,
                        color=color, alpha=1, step=areasteps, label=legend_label)
    if legend: ax.legend()
    if convolve:
        if zscore or bsl_subtract: ax.plot(x, y_p-y_p_var, color='black', lw=0.5)
        ax.plot(x, y_p+y_p_var, color='black', lw=0.5)
        ax.plot(x, y_p, color='black', lw=2)
    else:
        if zscore or bsl_subtract: ax.step(x, y_p-y_p_var, color='black', lw=0.5, where='post')
        ax.step(x, y_p+y_p_var, color='black', lw=0.5, where='post')
        ax.step(x, y_p, color='black', lw=2,where='post')

    yl=ax.get_ylim() if ylim is None else ylim
    assert assert_iterable(yl), 'WARNING the provided ylim need to be of format [ylim1, ylim2]!'
    if not (zscore or bsl_subtract): yl=[0,yl[1]]
    for etp in events_toplot:
        ax.plot([etp,etp], yl, ls='--', lw=1, c=events_color)
        ax.set_ylim(yl)

    xl=psthw
    if bsl_subtract or zscore:
        ax.plot(xl,[0,0],lw=1,ls='--',c='black',zorder=-1)
        if zscore:
            if yl[0]<-2: ax.plot(xl,[-2,-2],lw=1,ls='--',c='black',zorder=-1)
            if yl[1]>2: ax.plot(xl,[2,2],lw=1,ls='--',c='black',zorder=-1)
    ax.set_xlim(xl)

    if ylabel is None:
        ylabel='IFR\n(zscore)' if zscore else r'$\Delta$ FR (spk/s)' if bsl_subtract else 'IFR (spk/s)'
    if xlabel is None: xlabel=''

    fig,ax=mplp(fig=fig, ax=ax, figsize=figsize,
     xlim=psthw, ylim=yl, xlabel=xlabel, ylabel=ylabel,
     xticks=xticks, xtickslabels=xticklabels,
     axlab_w='bold', axlab_s=16,
     ticklab_w='regular',ticklab_s=14, lw=1,
     title=title, title_w='bold', title_s=16,
     hide_top_right=True, tight_layout=tight_layout, hspace=hspace, wspace=wspace,
     prettify=prettify, **mplp_kwargs)

    if saveFig:
        figname=title
        save_mpl_fig(fig, figname, saveDir, _format)

    return fig

def raster_plot(times, events, window=[-1000, 1000], events_toplot=[0], events_color='r',
                trials_toplot=[], remove_empty_trials=False,
                title='', color='darkgreen', palette='batlow',
                marker='|', malpha=0.9, size=None, lw=3, sparseylabels=True, figsize=None,
                saveDir='~/Downloads', saveFig=0, ret_data=0, _format='pdf',
                as_heatmap=False, vmin=None, center=None, vmax=None, cmap_str=None,
                show_psth=False, psthb=10,
                zscore=False, bsl_subtract=False, bsl_window=[-2000,-1000], ylim_psth=None,
                convolve=True, gsd=2, prettify=True, **mplp_kwargs):
    '''
    Make a raster plot of the provided 'times' aligned on the provided 'events', from window[0] to window[1].
    By default, there will be len(events) lines. you can pick a subset of events to plot
    by providing their indices as a list.array with 'events_toplot'.

    Arguments:
        - times: list/array of spike times, in seconds. If list of lists/arrays,
                 each item of the list is considered an individual spike train.
        - events: list/array of events, in seconds. TRIALS WILL BE PLOTTED ACORDING TO EVENTS ORDER.
        - window: list/array of shape (2,): the raster will be plotted from events-window[0] to events-window[1] | Default: [-1000,1000]
        - events_toplot: list/array of events indices to display on the raster | Default: None (plots everything)
        - events_color: string or list of strings of same size as events_toplot (in cases of several events)
        - trials_toplot: list/array of trials indices to display on the raster | Default: None (plots everything)
        - remove_empty_trials: boolean, if True does not use empty trials to compute psth

        - title: string, title of the plot + if saved file name will be raster_title._format.
        - color: string or list of strings of same length as 'times' (in cases of several cells)
        - palette: string, name of the color palette to use instead of directly passing colors | Default: 'batlow'
        - marker: string, marker to use for the raster | Default: '|'
        - malpha: float, opacity for the raster | Default: 0.9
        - size: float, size of the raster | Default: None (uses lw)
        - lw: float, line width of the raster | Default: 3
        - sparseylabels: boolean, if True, only displays ylabels for the first and last trials | Default: True

        - figsize: tuple, (x,y) figure size in inches
        - saveDir: save directory to save data and figure
        - saveFig: boolean, if 1 saves figure with name raster_title._format at saveDir
        - ret_data: boolean, whether to return data (x,y,y_p,y_p_var) instead of matplotlib figure.
        - _format: string, format used to save figure if saveFig=1 | Default: 'pdf'

        - as_heatmap: boolean, if True, plots a heatmap instead of a raster | Default: False
        - vmin: float, minimum value for the heatmap | Default: None (uses min of data)
        - center: float, center value for the heatmap | Default: None (uses mean of data)
        - vmax: float, maximum value for the heatmap | Default: None (uses max of data)
        - cmap_str: string, name of the colormap to use | Default: None (uses 'viridis' if as_heatmap else 'Greys')

        - show_psth: boolean, if True, plots a psth below the raster | Default: False
        - psthb: float, bin size for the psth | Default: 10
        - zscore: boolean, if True, zscores the psth | Default: False
        - bsl_subtract: boolean, if True, subtracts the baseline from the psth | Default: False
        - bsl_window: list/array of shape (2,): baseline window for the psth | Default: [-2000,-1000]
        - ylim_psth: list/array of shape (2,): y limits for the psth | Default: None (uses min/max of data)
        - convolve: boolean, if True, convolves the psth with a gaussian kernel | Default: True
        - gsd: float, gaussian standard deviation for the psth | Default: 2

        - prettify: bool, whether to apply mplp() prettification or not
        - **mplp_kwargs: any additional formatting parameters, passed to mplp()

    Returns:
        - fig: matplotlib figure.
    '''

    events_order=np.argsort(events)
    events=np.sort(events)

    n_cells=len(times) if isinstance(times[0], np.ndarray) else 1
    if n_cells==1: times=[times]
    print(f'{n_cells} cell(s) detected.')
    if isinstance(color, str):
        if n_cells==1: color=[color]
        else: color=get_ncolors_cmap(n_cells, palette, plot=False)
    else: assert len(color)==n_cells,\
        'WARNING the number of colors needs to match the number of cells provided (use [[r,g,b]] for 1 neuron)!'
    subplots_ratio=[4*n_cells,n_cells]

    if show_psth:
        grid = plt.GridSpec(sum(subplots_ratio), 1, wspace=0.2, hspace=0.2)
        fig = plt.figure()
        ax=fig.add_subplot(grid[:-n_cells, :])
    else:
        fig, ax = plt.subplots()


    # Define y ticks according to n_cells and trials order
    y_ticks=np.arange(len(events)*n_cells)+1
    y_ticks_labels=(np.arange(len(events)))[events_order]
    y_ticks_labels=np.hstack([y_ticks_labels[np.newaxis, :].T for i in range(n_cells)]).ravel()

    # Sparsen y tick labels to declutter y axis
    wrong_order=np.all(events_order==np.arange(events_order.shape[0]))
    if wrong_order: print('Events provided not sorted by time - this might be voluntary, just letting you know.')
    if sparseylabels and wrong_order:
        y_ticks_labels_sparse=[]
        for yi,yt in enumerate(y_ticks_labels):
            if yi%(5*n_cells)==0:y_ticks_labels_sparse.append(yt)
            else:y_ticks_labels_sparse.append('')
        y_ticks_labels=y_ticks_labels_sparse
    elif n_cells>1:
        y_ticks_labels_sparse=[]
        for yi,yt in enumerate(y_ticks_labels):
            if yi%(n_cells)==0:y_ticks_labels_sparse.append(yt)
            else:y_ticks_labels_sparse.append('')
        y_ticks_labels=y_ticks_labels_sparse

    # Plot raster
    if size is None: size=max(10,5400//len(events)) # 180 for 30 events
    if show_psth:size-=30; size=max(size,10)
    if title == '':
        title='raster' if not as_heatmap else 'heatmap'
    xlabel='Time (ms)'
    xticks=get_bestticks_from_array(np.arange(window[0], window[1], psthb), light=1)
    xlabel_plot=xlabel if not show_psth else None
    if figsize is None: figsize=[5,subplots_ratio[0]*2]
    if show_psth: figsize=[figsize[0], figsize[1]+figsize[1]//subplots_ratio[0]]
    for ci in range(n_cells):
        if as_heatmap:
            x, y, y_p, y_p_var = get_processed_ifr(times[ci], events, b=psthb, window=window, remove_empty_trials=remove_empty_trials,
                                      zscore=zscore, zscoretype='within',
                                      convolve=convolve, gsd=gsd, method='gaussian_causal',
                                      bsl_subtract=bsl_subtract, bsl_window=bsl_window, process_y=True)
            extremum=max(abs(0.9*y.min()),abs(0.9*y.max()))
            if vmin is None: vmin = 0 if not (zscore|bsl_subtract) else -extremum
            if vmax is None: vmax = 0.8*y.max() if not (zscore|bsl_subtract) else extremum
            if center is None:
                center=vmin+((vmax-vmin)/2)
            if cmap_str is None: cmap_str = 'viridis' if not (zscore|bsl_subtract) else 'RdBu_r'
            ntrials=y.shape[0]
            clab='Inst. firing rate (spk/s)' if not zscore else 'Inst. firing rate (zscore)'
            imshow_cbar(y, origin='top', xevents_toplot=events_toplot, events_color=events_color,
                        xvalues=np.arange(window[0], window[1], psthb), yvalues=np.arange(ntrials)+1,
                        xticks=xticks, yticks=y_ticks,
                        xticklabels=None, yticklabels=y_ticks_labels, xlabel=xlabel_plot, ylabel='Trials', title=title,
                        cmapstr=cmap_str, vmin=vmin, vmax=vmax, center=center, colorseq='nonlinear',
                        clabel=clab, cticks=None,
                        figsize=figsize, aspect='auto', function='imshow', ax=ax)

        else:
            at, atb = align_times(times[ci], events, window=window, remove_empty_trials=remove_empty_trials)
            ntrials=len(at)
            col=color if n_cells==1 else color[ci]
            for e, ts in at.items():
                i=events_order[np.nonzero(e==events)[0][0]]
                y=[y_ticks[i*n_cells+ci]]*len(ts)
                ts=npa(ts)*1000 # convert to ms
                ax.scatter(ts, y, s=size, color=col, alpha=malpha, marker=marker, lw=lw)
            fig,ax=mplp(fig=fig, ax=ax, figsize=figsize,
                 xlim=window, ylim=[y_ticks[-1]+1, 0], xlabel=xlabel_plot, ylabel="Trials",
                 xticks=xticks, yticks=y_ticks, xtickslabels=None, ytickslabels=y_ticks_labels,
                 axlab_w='bold', axlab_s=20,
                 ticklab_w='regular',ticklab_s=16, lw=1,
                 title=title, title_w='bold', title_s=24,
                 hide_top_right=True, hide_axis=False,
                 prettify=prettify, **mplp_kwargs)
    print(f'{ntrials} trials.')
    xl=ax.get_xlim()
    yl=ax.get_ylim()
    for etp in events_toplot:
        ax.plot([etp,etp], yl, ls='--', lw=1, color=events_color)
    if any(trials_toplot):
        for ttp in trials_toplot:
            ax.plot(xl, [ttp,ttp], ls='--', lw=1, color='k')
    ax.set_ylim(yl)
    ax.set_xlim(xl)

    if show_psth:
        xticks=ax.get_xticks()
        xticklabels=get_labels_from_ticks(xticks)[0]
        ax.set_xticklabels([])
        for ci in range(n_cells):
            ax_psth=fig.add_subplot(grid[-n_cells+ci, :])
            xticklabels_subplot=xticklabels if ci==n_cells-1 else ['' for i in xticklabels]
            xlabel_subplot=xlabel if ci==n_cells-1 else ''
            psth_plot(times[ci], events, psthb=psthb, psthw=window,
                      remove_empty_trials=remove_empty_trials, events_toplot=events_toplot, events_color=events_color,
                       title=None, color=color[ci], legend_label=None, legend=False,
                       saveDir=saveDir, saveFig=0, ret_data=0, _format='pdf',
                       zscore=zscore, bsl_subtract=bsl_subtract, bsl_window=bsl_window, ylim=ylim_psth,
                       convolve=convolve, gsd=gsd,
                       xticks=xticks, xticklabels=xticklabels_subplot, xlabel=xlabel_subplot, ylabel=None,
                       ax=ax_psth, figsize=None, tight_layout=True, hspace=None, wspace=None,
                       prettify=True, **mplp_kwargs)

    if saveFig:
        figname=title
        save_mpl_fig(fig, figname, saveDir, _format)

    return (x,y,y_p,y_p_var) if ret_data else fig

def summary_psth(trains, trains_str, events, events_str, psthb=5, psthw=[-1000,1000],
                 zscore=False, bsl_subtract=False, bsl_window=[-2000,-1000], convolve=True, gsd=2,
                 events_toplot=[0], events_col=None, trains_col_groups=None, overlap_events=False,
                 title=None, saveFig=0, saveDir='~/Downloads', _format='pdf',
                 figh=None, figratio=None, transpose=False, ylim=None,
                 as_heatmap=False,  vmin=None, center=None, vmax=None, cmap_str=None):
    '''
    Function to plot a bunch of PSTHs, all trains aligned to all sets of events, in a single summary figure.

    Arguments:
        Related to PSTH data:
            - trains: list of np arrays (s), spike trains
            - trains_str: list of str, name of trains units
            - events: list of np arrays (s), sets of events
            - events_str: list of str, name of event types
            - psthb: float (ms), psth binsize | Default 5
            - psthw: list of floats [w1,w2] (ms), psth window | Default [-1000,1000]
        Related to data processing:
            - zscore: bool, whether to zscore the data (mean/std calculated in bsl_window) | Default False
            - bsl_subtract: bool, whether to baseline_subtract | Default False
            - bsl_window: list of floats [w1,w2], window used to compute mean and std for zscoring | Default [-2000,-1000]
            - convolve: bool, whether to convolve the data with a causal gaussian window | Default True
            - gsd: float (ms), std of causal gaussian window | Default 2
        Related to events coloring/display:
            - events_toplot: list of floats, times at which to draw a vertical line | Default [0]
            - events_col: list of str/(r,g,b)/hex strings of len n_events, color of PSTHs (1 per event)
                          or str, matplotlib / crameri colormap | Default None
            - trains_col_groups: list of int of len n_trains, groups of units which should be colored alike | Default None
            - overlap_events: whether to overlap PSTHs across events. If True, it is advised to also use events_col to distinguish events properly.
        Related to figure saving:
            - title: str, figure suptitle also used as filename if saveFig is True | Default None
            - saveFig: bool, whether to save figure as saveDir/title._format | Default 0
            - saveDir: str, path to directory to save figure | Default '~/Downloads'
            - _format: str, format to save figure with | Default 'pdf'
        Related to plotting layout:
            - figh: fig height in inches | Default None
            - figratio: float, fig_width=fig_height*n_columns*fig_ratio | Default None
            - transpose: bool, whether to transpose rows/columnP (by defaults, events are rows and units columns) | Default False
        Related to heatmap plotting:
            - as_heatmap: bool, whether to represent data as heatmaps rather than columns of 2D PSTHs | Default True
            - vmin: float, min value of colormap of heatmap | Default None
            - center: float, center value of colormap of heatmap | Default None
            - vmax: float, max value of colormap of heatmap  | Default None
            - cmap_str: str, colormap of heatmap  | Default None
    '''
    ## TODO overlay=False, overlay_dim='events',
    nevents=len(events)
    ntrains=len(trains)
    assert nevents>0 and ntrains>0, "You must provide at least one event and one train!"
    if trains_col_groups is None: trains_col_groups=[0]*ntrains
    ntraingroups=np.unique(trains_col_groups).shape[0]

    if events_col is None:
        colorfamilies = get_color_families(ntraingroups, nevents)
    else:#convert to rgb
        if isinstance(events_col,str): # assumes colormap if str
            colorfamilies = get_color_families(ntraingroups, nevents, events_col)
        elif assert_iterable(events_col):
            if isinstance(events_col[0],str):
                events_col=[to_rgb(c) for c in events_col]
            colorfamilies = [[c]*ntraingroups for c in events_col]
        else:
            raise TypeError('You must provide a LIST of colors or a colormap string.')


    assert ntrains==len(trains_str)==len(trains_col_groups)
    assert nevents==len(events_str)==len(colorfamilies)

    assert len(psthw)==2
    psthw=[psthw[0], psthw[1]+psthb]

    # Plot as 2D grid of PSTHs
    if not as_heatmap:

        (nrows, ncols) = (len(events), len(trains)) if not transpose else (len(trains), len(events))
        if overlap_events: (nrows, ncols) = (1,ncols) if not transpose else (nrows, 1)

        if figh is None: figh=nrows*1.5 # 10 for 7 is good
        if figratio is None: figratio=3
        figw=figh*(ncols/nrows)*figratio
        figsize=(figw,figh)

        # pre-generate figure axes
        fig = plt.figure(figsize=figsize)
        ax_ids=np.arange(nrows*ncols).reshape((nrows,ncols))+1
        axes=ax_ids.copy().astype(object)
        for ei in range(len(events)):
            if overlap_events and (ei != 0): continue
            for ti in range(len(trains)):
                if transpose:
                    ax_id=ax_ids[ti,ei]
                    axes[ti,ei]=fig.add_subplot(nrows, ncols, ax_id)
                else:
                    ax_id=ax_ids[ei,ti]
                    axes[ei,ti]=fig.add_subplot(nrows, ncols, ax_id)

        # plot
        for ei, (e, es, cf) in enumerate(zip(events, events_str, colorfamilies)):
            for ti, (t, ts) in enumerate(zip(trains, trains_str)):
                if overlap_events: ei=0
                ax_id=ax_ids[ei,ti] if not transpose else ax_ids[ti,ei]
                ax_psth=axes[ei,ti] if not transpose else axes[ti,ei]

                legend_label=es if ((ax_id==ax_ids[-1,-1])&(overlap_events)) else None

                xlab='Time (ms)' if ax_id in ax_ids[-1,:] else ''
                ylab='IFR\n(zscore)' if zscore else r'$\Delta$ FR (spk/s)' if bsl_subtract else 'IFR (spk/s)'
                event_str = es if not overlap_events else ''
                (ttl_s, y_s) = (ts, event_str) if not transpose else (event_str, ts)
                ylab= f'{y_s}\n{ylab}' if ax_id in ax_ids[:,0] else ''
                ttl=ttl_s if ax_id in ax_ids[0,:] else None

                tc=cf[trains_col_groups[ti]]

                psth_plot(t, e, psthb, psthw,
                          remove_empty_trials=True, events_toplot=events_toplot, events_color='k',
                           title=ttl, color=tc, legend_label=legend_label, legend=False,
                           saveDir=saveDir, saveFig=False, ret_data=False, _format=_format,
                           zscore=zscore, bsl_subtract=bsl_subtract, bsl_window=bsl_window, ylim=ylim,
                           convolve=convolve, gsd=gsd, xticks=None, xticklabels=None, xlabel=xlab, ylabel=ylab,
                           ax=ax_psth, figsize=None, tight_layout=False, hspace=0.5, wspace=0.5)

        fig.tight_layout()
        if overlap_events: plt.legend()

        if saveFig:save_mpl_fig(fig, title, saveDir, _format)

        return fig

    # Plot as heatmaps
    if figratio is None: figratio=6
    if figh is None: figh = 2.5
    figw=figratio*figh/len(events)
    figsize=(figw,figh)
    fig = plt.figure(figsize=figsize)
    nmaps=len(events) if not transpose else len(trains)
    grid = plt.GridSpec(nmaps, 1, wspace=0.2, hspace=0.3)
    (l1,ls1,l2,ls2)=(events, events_str, trains, trains_str)
    if transpose:(l1,ls1,l2,ls2)=(l2,ls2,l1,ls1)
    for _i1, (_1, _s1) in enumerate(zip(l1,ls1)):
        Y=None
        ax_im=fig.add_subplot(grid[_i1,:])
        for _i2, (_2, _s2) in enumerate(zip(l2,ls2)):
            (e,t)=(_1,_2) if not transpose else (_2,_1)
            x, y, y_p, y_p_var = get_processed_ifr(t, e, b=psthb, window=psthw, remove_empty_trials=True,
                                                      zscore=zscore, zscoretype='within',
                                                      convolve=convolve, gsd=gsd, method='gaussian_causal',
                                                      bsl_subtract=bsl_subtract, bsl_window=bsl_window)
            Y=y_p if Y is None else np.vstack([Y,y_p])
        Y=npa(Y)
        if Y.ndim==1: Y=Y[np.newaxis,:] # handles case where 1 unit
        if vmin is None: vmin1 = 0 if not (zscore|bsl_subtract) else -max(abs(0.9*Y.min()),abs(0.9*Y.max()))
        else: vmin1 = vmin
        if center is None: center1 = 0.4*Y.max() if not (zscore|bsl_subtract) else 0
        else: center1 = center
        if vmax is None: vmax1 = 0.8*Y.max() if not (zscore|bsl_subtract) else max(abs(0.9*Y.min()),abs(0.9*Y.max()))
        else: vmax1 = vmax
        if cmap_str is None: cmap_str = 'viridis' if not (zscore|bsl_subtract) else 'RdBu_r'
        nunits=Y.shape[0]
        y_ticks_labels=trains_str if not transpose else events_str
        clab='Inst. firing rate (spk/s)' if not zscore else 'Inst. firing rate (zscore)'
        ylab=f'Units\n{_s1}' if not transpose else f'Events\n{_s1}'
        tc=colorfamilies[_i1][trains_col_groups[_i2]] if not transpose else colorfamilies[_i2][trains_col_groups[_i1]]
        xlab='Time (ms)' if _i1==len(l1)-1 else None
        imshow_cbar(Y, origin='top', xevents_toplot=events_toplot, events_color=tc,
                    xvalues=np.arange(psthw[0], psthw[1], psthb), yvalues=np.arange(nunits)+1,
                    xticks=None, yticks=np.arange(Y.shape[0])+1,
                    xticklabels=None, yticklabels=y_ticks_labels, xlabel=xlab, xtickrot=0,
                    ylabel=ylab, title=None,
                    cmapstr=cmap_str, vmin=vmin1, vmax=vmax1, center=center1, colorseq='nonlinear',
                    clabel=clab, cticks=None,
                    figsize=figsize, aspect='auto', function='imshow', ax=ax_im, tight_layout=False,
                    cmap_h=0.6/nmaps)

    if title is not None: fig.suptitle(title)
    fig.tight_layout()
    if saveFig:save_mpl_fig(fig, title, saveDir, _format)
    return fig

#%% Correlograms ##############################################################################################

def plt_ccg(uls, CCG, cbin=0.04, cwin=5, bChs=None, fs=30000, saveDir='~/Downloads', saveFig=True,
            _format='pdf', labels=True, title=None, color=None,
            ylim=None, normalize='Hertz', ccg_mn=None, ccg_std=None,
            figsize=None, show_hz=False, style='line', hide_axis=False, show_ttl=True,
            prettify=True, **mplp_kwargs):
    """
    Plots precomputed crosscorrelogram between a pair of units.
    Arguments:
        - uls: list of unit indices
        - CCG: np array, crosscorrelogram (n_bins,) array
        - cbin: float, bin size in ms
        - cwin: float, full window size in ms
        - bChs: list of peak channels for each unit
        - fs: int, sampling frequency (to convert cbincorreclty)

        - saveDir: str, directory to save figure
        - saveFig: bool, whether to save figure
        - _format: str, format to save figure

        - labels: bool, whether to show figure labels and splines
        - title: title of figure
        - color: color of CCG
        - ylim: list of floats, y axis limits
        - normalize: str, normalization method (Hertz, Counts, Pearson or zscore)
        - ccg_mn: np array, mean CCG
        - ccg_std: np array, std CCG
        - figsize: tuple of floats, figure size
        - show_hz: bool, whether to show Hz on a second y axis
        - style: str 'line' or 'bar', style of plot
        - hide_axis: bool, whether to hide axis
        - show_ttl: bool, whether to show title

        - prettify: bool, whether to apply mplp() prettification or not
        - **mplp_kwargs: any additional formatting parameters, passed to mplp()
    """
    global phyColorsDic
    assert style in ['line', 'bar']

    fig, ax = plt.subplots()

    # x axis

    cbin = np.clip(cbin, 1000*1./fs, 1e8)
    x=np.linspace(-cwin*1./2, cwin*1./2, CCG.shape[0])
    assert x.shape==CCG.shape

    # y axis
    y=CCG.copy()
    if ylim is None:
        if normalize in ['Hertz','Counts']:
            yl=max(CCG)
            ylim=[0,int(yl)+5-(yl%5)]
        elif normalize=='Pearson':
            yl=max(CCG)
            ylim=[0, yl+0.01-(yl%0.01)]
        else:
            yl=np.max(np.abs(CCG))
            ylim=[-yl, yl]

    # pick color and plot
    if isinstance(color, int): # else, an actual color is passed
        color=phyColorsDic[color]
    elif color is None:
        color='black'

    # plotting
    if style=='bar':
        #ax.step(x, y, color='black', alpha=1, where='mid', lw=1)
        ax.bar(x=x, height=y+ abs(ylim[0]), width=cbin/2, color=color, edgecolor=color, bottom=ylim[0]) # Potentially: set bottom=0 for zscore
    elif style=='line':
        ax.plot(x, y, color='black', alpha=1)
        if normalize in ['Hertz','Pearson','Counts']:
            ax.fill_between(x, x*0, y, color=color)
        else:
            ax.fill_between(x, ylim[0]*np.ones(len(x)), y, color=color)

    # plot formatting
    ax.plot([0,0], ylim, c=[0.7, 0.7, 0.7], lw=1, zorder=-1)
    
    if normalize not in ['Hertz','Counts', 'Pearson']:
            ax.plot([x[0], x[-1]], [0,0], c=[0.7, 0.7, 0.7], lw=1, zorder=-1)
    if not isinstance(title, str) and show_ttl:
        if bChs is None:
            title=f"{uls[0]}->{uls[1]}"
        else:
            title=f"{uls[0]}@{bChs[0]}->{uls[1]}@{bChs[1]}"
    
    ylabdic={'Counts':'Counts',
                'Hertz':'spk/s',
                'Pearson':'Pearson',
                'zscore':'z-score'}
    if labels:
        ylabel=f"Crosscorr. ({ylabdic[normalize]})" if normalize in ylabdic else f"{normalize}"
    else:
        ylabel=None

    if figsize is None: figsize = (4.5, 4)
    mplp(fig, ax, figsize=figsize,
         title=title,
         xlabel='Time (ms)', ylabel=ylabel,
         title_s=20, axlab_s=20, ticklab_s=20, axlab_w = 'regular',
         xlim=[-cwin*1./2, cwin*1./2], ylim=ylim, hide_axis=hide_axis,
         prettify=prettify, **mplp_kwargs)

    # optional second y axis
    if ccg_mn is not None and ccg_std is not None and show_hz:
        ax2 = ax.twinx()
        ax2.set_ylabel('Crosscorr. (spk/s)', fontsize=18, rotation=270, va='bottom')
        ax2ticks=[np.round(ccg_mn+tick*ccg_std,1) for tick in ax.get_yticks()]
        ax2.set_yticks(ax.get_yticks())
        ax2.set_yticklabels(ax2ticks, fontsize=16)
        ax2.set_ylim(ylim)
        [ax2.spines[sp].set_visible(False) for sp in ['top']]


    # Eventually save figure
    if saveFig:
        save_mpl_fig(fig, 'ccg{0}-{1}_{2}_{3:.2f}'.format(uls[0], uls[1], cwin, cbin), saveDir, _format)

    return fig

def plt_acg(unit, ACG, cbin=0.2, cwin=80, bChs=None, color=0, fs=30000,
            saveDir='~/Downloads', saveFig=False, _format='pdf',
            labels=True, title=None, ref_per=True, ax=None,
            ylim1=0, ylim2=0, normalize='Hertz', acg_mn=None, acg_std=None, figsize=None,
            hide_axis=False, prettify=True, **mplp_kwargs):
    """
    Plots precomputed autocorrelogram.
    Arguments:
        - unit: unit index
        - ACG: np array, crosscorrelogram (n_bins,) array
        - cbin: float, bin size in ms
        - cwin: float, full window size in ms
        - bChs: peak channels of unit

        - color: color of ACG
        - fs: int, sampling frequency (to convert cbincorreclty)

        - saveDir: str, directory to save figure
        - saveFig: bool, whether to save figure
        - _format: str, format to save figure

        - labels: bool, whether to show figure labels and splines
        - title: title of figure
        - ref_per: bool, whether to plot refractory period (+/- 1ms)
        - ax: matplotlib axis, axis to plot on (if None, creates new figure)
        - ylim1: float, lower y axis limit
        - ylim2: float, upper y axis limit
        - normalize: str, normalization method (Hertz, Counts, Pearson or zscore)
        - acg_mn: float, mean of ACG if was normalized
        - acg_std: np array, std of ACG if was normalized

        - figsize: tuple of floats (x, y), figure size in inches
        - hide_axis: bool, whether to hide axis

        - prettify: bool, whether to apply mplp() prettification or not
        - **mplp_kwargs: any additional formatting parameters, passed to mplp()
    """
    global phyColorsDic
    if ax is None:
        fig, ax = plt.subplots()
    else:
        fig = ax.figure

    # x axis
    cbin = np.clip(cbin, 1000*1./fs, 1e8)
    x=np.linspace(-cwin*1./2, cwin*1./2, ACG.shape[0])
    assert x.shape==ACG.shape

    # y axis
    if ylim1==0 and ylim2==0:
        if normalize in ['Hertz','Counts']:
            ylim1=0
            yl=max(ACG); ylim2=int(yl)+5-(yl%5);
        elif normalize=='Pearson':
            ylim1=0
            yl=max(ACG); ylim2=yl+0.01-(yl%0.01);
        elif normalize=='zscore':
            yl1=min(ACG);yl2=max(ACG)
            ylim1=yl1-0.5+(abs(yl1)%0.5);ylim2=yl2+0.5-(yl2%0.5)
            ylim1, ylim2 = min(-3, ylim1), max(3, ylim2)
            ylim1, ylim2 = -max(abs(ylim1), abs(ylim2)), max(abs(ylim1), abs(ylim2))

    if normalize in ['Hertz', 'Pearson', 'Counts']:
        y=ACG.copy()
    elif normalize=='zscore':
        y=ACG.copy()+abs(ylim1)

    # optional secondary y axis
    if acg_mn is not None and acg_std is not None:
        ax2 = ax.twinx()
        ax2.set_ylabel('Autocorrelation (spk/s)', fontsize=16, rotation=270, va='bottom')
        ax2ticks=[np.round(acg_mn+tick*acg_std,1) for tick in ax.get_yticks()]
        ax2.set_yticks(ax.get_yticks())
        ax2.set_yticklabels(ax2ticks, fontsize=16)
        ax2.set_ylim([ylim1, ylim2])

    # pick color and plot
    if isinstance(color, int): # else, an actual color is passed
        color=phyColorsDic[color]
    ax.fill_between(x, y*0, y, color=color, step='mid')
    ax.step(x, y, where='mid', color='black', lw=1)

    # Plot formatting
    if labels:
        if not isinstance(title, str):
            if  bChs is None:
                title=f"{unit}"
            else:
                assert len(bChs)==1
                title=f"{unit}@{bChs[0]}"
        if ref_per:
            ax.plot([-1, -1], [ylim1, ylim2], color='black', linestyle='--', linewidth=1)
            ax.plot([1, 1], [ylim1, ylim2], color='black', linestyle='--', linewidth=1)

    ylabdic={'Counts':'Counts',
                    'Hertz':'spk/s',
                    'Pearson':'Pearson',
                    'zscore':'z-score'}
    ylabel=f"Autocorrelation ({ylabdic[normalize]})" if labels else None

    if figsize is None: figsize = (4.5,4)
    mplp(fig, figsize=figsize,
    title=title, xlabel='Time (ms)', ylabel=ylabel,
    title_s=20, axlab_s=20, ticklab_s=20,
    xlim=[-cwin*1./2, cwin*1./2], ylim=[ylim1, ylim2],
    hide_axis=hide_axis, prettify=prettify, **mplp_kwargs)

    # Eventually save figure
    if saveFig:
        save_mpl_fig(fig, 'acg{}-{}_{:.2f}'.format(unit, cwin, cbin), saveDir, _format)

    return fig


def plt_ccg_subplots(units, CCGs, cbin=0.2, cwin=80, bChs=None, saveDir='~/Downloads',
                     saveFig=False, _format='pdf', figsize=None,
                     labels=True, show_ttl=True, title=None,
                     ylim_acg=None, ylim_ccg=None, share_y=0, normalize='zscore',
                     acg_color=None, ccg_color='black', hide_axis=False, pad=0,
                     prettify=True, style='line',
                     show_hz=False, ccg_means=None, ccg_deviations=None,
                     **mplp_kwargs):

    ## format parameters
    if acg_color is not None and not isinstance(acg_color, str) and not isinstance(acg_color, int):
        assert len(acg_color) == CCGs.shape[0],\
            ("If acg_color is not a string, it must be a list of colors "
            "with the same length as the number of units (e.g. [[r,g,b]] for 1 unit.")

    ## Instanciate figure and format x axis/channels
    l=CCGs.shape[0]
    if figsize is None: figsize=(4.5*l/2,4*l/2)
    if show_hz: figsize = (figsize[0]*1.2, figsize[1])
    fig = plt.figure(figsize=figsize)

    x=np.round(np.linspace(-cwin/2, cwin/2, CCGs.shape[2]),1)
    if bChs is not None:
        bChs=npa(bChs).astype(np.int64)

    ## precompute y limits (in case of y_sharing)
    ylims=[]
    acg_mask = npa([]).astype(bool)
    for row in range(l):
        for col in range(l):
            if normalize!='mixte':normalize1=normalize
            if row>col: continue
            ylim=None
            on_acg = (row==col)
            if on_acg:
                acg_mask=np.append(acg_mask,[True])
                y=CCGs[row,col,:]
                if normalize=='mixte': normalize1='Hertz'
                if ylim_acg is not None: ylim=ylim_acg
            else:
                acg_mask=np.append(acg_mask,[False])
                if normalize=='mixte':
                    y=zscore(CCGs[row,col,:], 4./5)
                    normalize1='zscore'
                else:
                    y=CCGs[row,col,:]
                if ylim_ccg is not None: ylim=ylim_ccg

            if ylim is None:
                margin = abs(np.max(y)-np.min(y))*0.01
                ylim = [np.min(y)-margin, np.max(y)+margin]
            if normalize1 in ['Hertz','Pearson','Counts']:
                ylims.append([0, ylim[1]])
            elif normalize1=='zscore':
                ylmax=max(np.abs(ylim))
                ylims.append([-ylmax, ylmax])
            else:
                ylims.append(ylim)

    ylims=npa(ylims)
    if share_y:
        if normalize=='mixte':
            ylims_ccg = ylims[~acg_mask]
            ylims_acg = ylims[acg_mask]
            yl_max_ccg = np.max(ylims_ccg[:,1])
            yl_max_acg = np.max(ylims_acg[:,1])
            ylims[acg_mask,1] = yl_max_acg
            ylims[~acg_mask,0] = -yl_max_ccg
            ylims[~acg_mask,1] = yl_max_ccg
        else:
            yl_max = np.max(ylims[:,1])
            if normalize in ['Hertz','Pearson']:
                ylims[~acg_mask,0] = -yl_max
                ylims[~acg_mask,1] = yl_max
            else:
                ylims[acg_mask,1] = yl_max

    ## Actually generate subplots, plot and frame
    pbar = tqdm(total=(l**2-l)//2+l, desc="Plotting CCGs")
    i=0
    for row in range(l):
        for col in range(l):
            # create subplot
            ax=fig.add_subplot(l, l, 1+row*l+col%l)
            if row>col:
                mplp(ax=ax, hide_axis=True)
                continue

            # Process y data and pick color
            if normalize!='mixte':normalize1=normalize
            on_acg = (row==col)
            if on_acg:
                acg_mask=np.append(acg_mask,[True])
                if acg_color is None:
                    color = phyColorsDic[row%6]
                else:
                    if isinstance(acg_color, str):
                        color = acg_color
                    else:
                        color = acg_color[row]
                y=CCGs[row,col,:]
                if normalize=='mixte': normalize1='Hertz'
            else:
                acg_mask=np.append(acg_mask,[False])
                color=ccg_color
                if normalize=='mixte':
                    y=zscore(CCGs[row,col,:], 4./5)
                    normalize1='zscore'
                else:
                    y=CCGs[row,col,:]

            # plot content
            if style=='line':
                ax.plot(x, y, color=color, alpha=0)
                if normalize1 in ['Hertz','Pearson','Counts']:
                    ax.fill_between(x, x*0, y, color=color)
                else:
                    ax.fill_between(x, ylims[i][0]*np.ones(len(x)), y, color=color)

            elif style=='bar':
                if row == col: ax.step(x, y, color='black', alpha=1, where='mid', lw=1)
                ax.bar(x=x, height=y+abs(ylims[i][0]), width=cbin, color=color, bottom=ylims[i][0])
            if row != col: ax.plot([0,0], ylims[i], c=[0.7, 0.7, 0.7], lw=1, zorder=10)

            # plot framing
            norm_str={'mixte':'', 'zscore':'(zscore)', 'Hertz':'(spk/s)',
                      'Pearson':'(Pearson)','Counts':'(Counts)'}

            if row==col:
                ylabel = f"Crosscorr. {norm_str[normalize]}" if normalize in norm_str else f"{normalize}"
            else:
                ylabel = None
            xlabel = 'Time (ms)' if row==col else None
            if labels:
                if bChs is not None:
                    ttl=f"{units[row]}@{bChs[row]}>{units[col]}@{bChs[col]}" if any(bChs) else f"{units[row]}>{units[col]}"
                else:
                    ttl = f"{units[row]}>{units[col]}"
            else:
                ttl = None
            if not show_ttl: ttl=None

            if show_hz and (not on_acg) and normalize1 == 'zscore' and \
                (ccg_means is not None) and (ccg_deviations is not None):
                ccg_mn = ccg_means[row,col]
                ccg_std = ccg_deviations[row,col]
                ax2 = ax.twinx()
                ax2ticks=[np.round(ccg_mn+tick*ccg_std,1) for tick in ax.get_yticks()]
                ax2.set_yticks(ax.get_yticks())
                ax2.set_yticklabels(ax2ticks, fontsize=18)
                ax2.set_ylim(ylims[i])
                [ax2.spines[sp].set_visible(False) for sp in ['top']]

            mplp(ax=ax, figsize=figsize, ylim=ylims[i], xlim=[-cwin*1./2, cwin*1./2],
                lw=1, title=ttl, ylabel=ylabel, xlabel=xlabel,
                title_s=8, title_w='regular',
                axlab_s=16, axlab_w='regular',
                ticklab_s=18, ticklab_w='regular',
                tight_layout=False, hide_axis=hide_axis,
                prettify=prettify, **mplp_kwargs)

            i+=1
            pbar.update(1)

    if title is not None:
        fig.suptitle(title, size=20, weight='bold')
    fig.tight_layout(rect=[0, 0.03, 1, 0.95], pad=pad)
    if saveFig:
        save_mpl_fig(fig, f"ccg_{title}_{str(units).replace(' ', '')}-{cwin}_{cbin}", saveDir, _format)

    return fig


def plot_acg(dp, unit, cbin=0.2, cwin=80, normalize='Hertz', periods='all',
             saveDir='~/Downloads', saveFig=False, _format='pdf', figsize=None, verbose=False,
             color=0, labels=True, title=None, ref_per=True, ylim=[0, 0], ax=None,
             acg_mn=None, acg_std=None, again=False,
             train=None, hide_axis=False, prettify=True, enforced_rp=0, **mplp_kwargs):
    """
    Plots precomputed autocorrelogram.
    Arguments:
        - dp: str, data path
        - unit: float, unit index
        - cbin: float, binsize (ms)
        - cwin: float, full window size (ms)
        - normalize: str in ['Counts', 'Hertz', 'Pearson', 'zscore', 'mixte'], unit of y axis
        - periods: 'all' or [(t1,t2), (t3,t4)...], periods to use to compute CCG (in SECONDS)

        - saveDir: str, save directory for figure
        - saveFig: bool, whether to dave Figure at saveDir
        - _format: str, format to save fig (pdf, svg, eps, png, jpeg...)
        - figsize: (x,y) tuple, size of figure in inches
        - verbose: bool, if True prints information

        - color: string, self explanatory (can also use 0-5 as keys of npyx.utils.phyColorsDic)
        - labels: bool, whether to plot axis labels/title
        - title: str, figure title
        - ref_per: bool, if True plot vertical lines highlighting 2ms refractory period

        - ylim: [float, float], ylim for autocorrelograms in case as_grid is True
        - ax: matplotlib axis, axis to plot on (if None, creates new figure)
        - acg_mn: float, optionally feed externally calculated mean to zscore the CCG
        - acg_std: float, optionally feed externally calculated std to zscore the CCG

        - again: bool, whether to recompute the CCG
        - train: np array (n_spikes,), optional externally fed train to compute ACG (in samples, not seconds).
                 If used, use any integers as 'units'.

        - hide_axis: bool, whether to hide axis
        - prettify: bool, whether to apply mplp() prettification or not
        - **mplp_kwargs: any additional formatting parameters, passed to mplp()

    Returns:
        - fig: matplotlib figure object
    """
    saveDir = op.expanduser(saveDir)
    if train is not None:
        bChs = None
    else:
        bChs = get_depthSort_peakChans(dp, units=[unit])[:, 1].flatten()
    ylim1, ylim2 = ylim[0], ylim[1]

    ACG = acg(dp, unit, cbin, cwin, fs=30000, normalize=normalize,
              verbose=verbose, periods=periods, again=again, train=train, enforced_rp=enforced_rp)
    if normalize == 'zscore':
        ACG_hertz = acg(dp, unit, cbin, cwin, fs=30000, normalize='Hertz', verbose=verbose, periods=periods)
        acg25, acg35 = ACG_hertz[:int(len(ACG_hertz) * 2. / 5)], ACG_hertz[int(len(ACG_hertz) * 3. / 5):]
        acg_std = np.std(np.append(acg25, acg35))
        acg_mn = np.mean(np.append(acg25, acg35))
    fig = plt_acg(unit, ACG, cbin, cwin, bChs, color, 30000, saveDir, saveFig, _format=_format,
                  labels=labels, title=title, ref_per=ref_per, ylim1=ylim1, ylim2=ylim2, ax=ax,
                  normalize=normalize, acg_mn=acg_mn, acg_std=acg_std, figsize=figsize, hide_axis=hide_axis,
                  prettify=prettify, **mplp_kwargs)

    return fig


def plot_ccg(dp, units, cbin=0.2, cwin=80, normalize='mixte',
             saveDir='~/Downloads', saveFig=False, _format='pdf', figsize=None, periods='all',
             labels=True, title=None, show_ttl=True, color=None, CCG=None,
             ylim_acg=None, ylim_ccg=None, share_y=False,
             ccg_means=None, ccg_deviations=None, again=False, trains=None, as_grid=False, show_hz=False,
             use_template=True, enforced_rp=0, style='line', hide_axis=False, pad=0,
             prettify=True, **mplp_kwargs):
    """
    Arguments:
        - dp: str, data path
        - units: [float, float], list of 2 unit indices
        - cbin: float, binsize (ms)
        - cwin: float, full window size (ms)
        - normalize: str in ['Counts', 'Hertz', 'Pearson', 'zscore', 'mixte'], unit of y axis

        - saveDir: str, save directory for figure
        - saveFig: bool, whether to dave Figure at saveDir
        - _format: str, format to save fig (pdf, svg, eps, png, jpeg...)
        - figsize: (x,y) tuple, size of figure in inches

        - periods: 'all' or [(t1,t2), (t3,t4)...], periods to use to compute CCG (in SECONDS)

        - labels: bool, whether to plot axis labels/title
        - title: str, figure title
        - show_ttl: bool, whether to show title
        - color: int, classical phy ACG colors (-1 black, 0 blue, 1 red...

        - CCG: array, optionnaly feed externally computed CCG

        - ylim_acg: [float, float], ylim for autocorrelograms in case as_grid is True
        - ylim_ccg: [float, float], ylim for crosscorrelogram(s)
        - share_y: bool, whether to use the same y limit for all CCGs if as_grid is True

        - ccg_means: (len(units), len(units),) array, optionally feed externally calculated mean(s) to zscore the CCG(s)
        - ccg_deviations: (len(units), len(units),) array, optionally feed externally calculated std(s) to zscore the CCG(s)

        - again: bool, whether to recompute the CCG
        - trains: [array1, array2...], optional externally fed list of trains to compute ACGs/CCGs (in samples). Then use any integers as 'units'.
        - as_grid: bool, also plot units autocorrelograms along the diagonal (only relevant when plotting 2 units)
        - show_hz: bool, whether to add a second y axis and show the values corresponding to z-score units in Hz (only applies if normalize='zscore' or 'mixte')

        - use_template: bool, whether to use the template files to find the peak channel
        - enforced_rp: float, enforced refractory period (will remove spikes happening within enforced_rp ms of another) | Default 0
        - style: str, 'line' or 'bar' (to plot ccg as a line or a histogram)
        - hide_axis: bool, whether to hide axis
        - pad: float, padding between subplots (in inches)

        - prettify: bool, whether to apply mplp() prettification or not
        - **mplp_kwargs: any additional formatting parameters, passed to mplp()

    Returns:
        - fig: matplotlib figure object
    """
    assert assert_iterable(units)
    units=list(units)
    _, _idx=np.unique(units, return_index=True)
    units=npa(units)[np.sort(_idx)].tolist()
    assert normalize in ['Counts', 'Hertz', 'Pearson', 'zscore', 'mixte'], "WARNING ccg() 'normalize' argument should be a string in ['Counts', 'Hertz', 'Pearson', 'zscore', 'mixte']."#
    if normalize=='mixte' and len(units)==2 and not as_grid: normalize='zscore'
    saveDir=op.expanduser(saveDir)

    if trains is None:
        # order of channels is swapped - fix it
        bChs = get_depthSort_peakChans(dp, units=units, use_template=use_template)[:,1].flatten()
    else:
        bChs = None

    if CCG is None:
        normalize1 = normalize if normalize!='mixte' else 'Hertz'
        CCG = ccg(dp, units, cbin, cwin, fs=30000, normalize=normalize1, verbose=0, periods=periods, again=again, trains=trains, enforced_rp=enforced_rp)
    assert CCG is not None

    if normalize in ['mixte', 'zscore']:
        CCG_hertz=ccg(dp, units, cbin, cwin, fs=30000, normalize='Hertz', verbose=0,
                        periods=periods, again=again, trains=trains)
        nbins = CCG_hertz.shape[2]
        ccg25, ccg35 = CCG_hertz[:,:,:int(nbins*2./5)], CCG_hertz[:,:,int(nbins*3./5):]
        ccg_baseline = np.concatenate((ccg25, ccg35), axis=2)
        ccg_deviations = np.std(ccg_baseline, axis=2)
        ccg_means = np.mean(ccg_baseline, axis=2)

    if CCG.shape[0]==2 and not as_grid:
        if ccg_means is not None: ccg_means = ccg_means[0,1]
        if ccg_deviations is not None: ccg_deviations = ccg_deviations[0,1]
        fig = plt_ccg(units, CCG[0,1,:], cbin, cwin, bChs, 30000, saveDir, saveFig, _format,
                      labels=labels, title=title, color=color, ylim=ylim_ccg,
                      normalize=normalize, ccg_mn=ccg_means, ccg_std=ccg_deviations,
                      figsize=figsize, style=style, hide_axis=hide_axis, show_hz=show_hz, show_ttl=show_ttl,
                      prettify=prettify, **mplp_kwargs)
    else:
        fig = plt_ccg_subplots(units, CCG, cbin, cwin, bChs, saveDir, saveFig, _format, figsize,
                               labels=labels, show_ttl=show_ttl,title=title,
                               ylim_acg=ylim_acg, ylim_ccg=ylim_ccg, share_y=share_y, normalize=normalize,
                               acg_color=color, hide_axis=hide_axis, pad=pad, prettify=prettify, style=style,
                               show_hz=show_hz, ccg_means=ccg_means, ccg_deviations=ccg_deviations, **mplp_kwargs)

    return fig

def plot_scaled_acg( dp, units, cut_at = 150, bs = 0.5, min_sec = 180, again = False):
    """
    Make the plot used for showing different ACG shapes
    Return: plot
    """
    # check if units are a list
    if isinstance(units, (int, np.int16, np.int32, np.int64)):
        # check if it's len 1
        units = [units]
    elif isinstance(units, str):
        if units.strip() == 'all':
            units = get_units(dp, quality = 'good')
        else:
            raise ValueError("You can only pass 'all' as a string")
    elif isinstance(units, list):
        pass
    else:
            raise TypeError("Only the string 'all', ints, list of ints or ints disguised as floats allowed")

    rec_name = str(dp).split('/')[-1]

    normed_new, isi_mode, isi_hist_counts, isi_hist_range, acg_unnormed  = scaled_acg(dp, units, cut_at = cut_at, bs = bs, min_sec = min_sec, again = again)

    # find the units where the normed_new values pass our filter
    good_ones = np.sum(normed_new, axis = 1) !=0
    good_acgs = normed_new[good_ones]
    good_units = np.array(units)[good_ones]
    good_isi_mode = isi_mode[good_ones]
    good_isi_hist_counts = isi_hist_counts[good_ones]
    good_isi_hist_range = isi_hist_range[good_ones]
    good_acg_unnormed = acg_unnormed[good_ones]

    for unit_id in range(good_units.shape[0]):
        unit = good_units[unit_id]
        fig,ax = plt.subplots(3)
        fig.suptitle(f"Unit {unit} on dp \n {rec_name} \n and mfr mean_fr and isi_hist_mode isi_hist_mode len acg.shape[0]")
        ax[0].vlines(good_isi_mode[unit_id], 0, np.nanmax(good_isi_hist_counts[unit_id]), color = 'red')
        ax[0].bar(good_isi_hist_range[unit_id],good_isi_hist_counts[unit_id])
        ax[1].vlines(good_isi_mode[unit_id], 0,np.nanmax(good_acg_unnormed[unit_id]), color = 'red')
        ax[1].plot(np.arange(0, good_acg_unnormed[unit_id].shape[0]*bs, bs),good_acg_unnormed[unit_id])
#                    ax[2].plot(smooth_new)
        ax[2].plot(good_acgs[unit_id])
#                    ax[2].plot(unit_normed)
        ax[2].vlines(100, 0,np.max(good_acgs[unit_id]), color = 'red')
        fig.tight_layout()

def plot_3d_acg(dp, u, cbin, cwin, normalize='Hertz',
                num_firing_rate_bins=10, smooth_sd=250,
                periods='all',
                n_log_bins=None, start_log_ms=1, smooth_sd_log=1,
                train=None, enforced_rp=0, again=False, plot_1D=False):

    acg3d, t, f = acg_3D(dp, u, cbin, cwin, normalize=normalize,
            verbose=False, periods=periods, again=again,
            train=train, enforced_rp=enforced_rp,
            num_firing_rate_bins=num_firing_rate_bins, smooth=smooth_sd)
        
    return plt_3d_acg(acg3d, t, f, cbin, cwin,
                n_log_bins=n_log_bins, start_log_ms=start_log_ms,
                smooth_sd_log=smooth_sd_log, plot_1D=plot_1D)

def plt_3d_acg(acg3d, t, f, cbin, cwin,
                n_log_bins=None, start_log_ms=1, smooth_sd_log=1,
                plot_1D=False):

    if n_log_bins is None:
        fig = imshow_cbar(acg3d, xvalues=t,
                    yticks=np.arange(len(f)), yvalues=np.arange(len(f)), 
                    yticklabels=np.round(f).astype(int),
                    origin='bottom', cmapstr='viridis', vmin=0,
                    xtickrot=0,
                    xlabel="Time (ms)", ylabel="Rate (sp/s)", clabel="Autocorr. (sp/s)")

    else:
        assert n_log_bins > 1
        log_acg, t_log = convert_acg_log(acg3d, cbin, cwin,
                                     n_log_bins=n_log_bins, start_log_ms=start_log_ms,
                                     smooth_sd=smooth_sd_log, plot=plot_1D)

        log_ticks = [10,1000]
        log_ticks = np.concatenate((-log_ticks[::-1], [0], log_ticks))
        plt.xscale('symlog')
        fig = imshow_cbar(log_acg,
                        function = 'pcolor',
                        xvalues = t_log, 
                        xticks = log_ticks, xticklabels=log_ticks,
                        yticks=np.arange(len(f)), yvalues=np.arange(len(f)),
                        yticklabels=np.round(f).astype(int),
                        origin='bottom', cmapstr='viridis', vmin=0,
                        xtickrot=0,
                        xlabel="Time (ms)", ylabel="Rate (sp/s)", clabel="Autocorr. (sp/s)")
        
    return fig

#%% Heatmaps including correlation matrices ##############################################################################################

def imshow_cbar(im, origin='top', xevents_toplot=[], yevents_toplot=[], events_color='k', events_lw=2,
                xvalues=None, yvalues=None, xticks=None, yticks=None,
                xticklabels=None, yticklabels=None, xlabel=None, ylabel=None, xtickrot=45, title='',
                cmapstr="RdBu_r", vmin=None, vmax=None, center=None, colorseq='nonlinear',
                clabel='', cticks=None,
                figsize=(6,4), aspect='auto', function='imshow',
                ax=None, tight_layout=True, cmap_w=0.02, cmap_h=0.5, cmap_pad=0.01,
                prettify=True, show_values=False, saveDir=None, saveFig=False, _format='pdf',
                **kwargs):
    '''
    Essentially plt.imshow(im, cmap=cmapstr), but with a nicer and actually customizable colorbar.

    Arguments:
        - im: 2D array def to matplotlib.pyplot.imshow
        - origin: y axis origin, either top or bottom | Default: top

        - xevents_toplot: list of events to plot as vertical dashed lines
        - yevents_toplot: list of events to plot as horizontal dashed lines
        - events_color: color of the dashed lines
        - events_lw: linewidth of the dashed lines

        - xvalues, yvalues: lists/arrays of lengths im.shape[1] and im.shape[0], respectively.
                            Allows to alter the value to which pixel positions are mapped (which are dumb pixel ranks by default).
        - xticks, yticks: lists/array, allows to alter the position of the ticks (in [0,npixels] space by default, in xvalues/yvalues space if they are provided)
        - xticklabels, yticklabels: list of str, allows to alter the label of the ticks - should have the same size as xticks/yticks
        - xlabel, ylabel: str, labels for the x and y axes

        - xtickrot: int, rotation of the xticklabels (degrees)
        - title: str, figure title

        - cmapstr: string, colormap name from matplotlib ('RdBu_r') or Fabio Crameri package ('batlow')
        - vmin: value to which the lower boundary of the colormap corresponds
        - vmax: value to which the upper boundary of the colormap corresponds
        - center: value to which the center of the colormap corresponds
        - colorseq: string, {'linear', 'nonlinear'}, whether to shrink or not the colormap between the center and the closest boundary
                    when 'center' is not None and isn't equidistant between vmax and vmin
        - clabel: string, colormap label
        - cticks: list of ticks to show

        - figsize: (x,y) tuple, size of figure in inches
        - aspect: {'equal', 'auto'}, see matplotlib.pyplot.imshow documentation
        - function: {'imshow', 'pcolormesh'}, whether to use imshow or pcolormesh to plot the image
        - ax: matplotlib axis, if None, a new figure is created
        - tight_layout: bool, whether to use plt.tight_layout() or not
        - cmap_w: float, width of the colorbar in axes fraction
        - cmap_h: float, height of the colorbar in axes fraction
        - cmap_pad: cmap padding in axes fraction

        - prettify: bool, whether to apply mplp() prettification or not
        - show_values: bool, whether to overlay the values of the pixels or not
        - **kwargs: additional arguments to be passed to the plotting function imshow or pcolormesh (e.g. interpolation='nearest')
    '''
    assert colorseq in ['linear', 'nonlinear']
    if im.ndim==1:
        print('Single row of pixels detected - plotting it horizontally.')
        im=im[np.newaxis,:]
    assert im.ndim==2
    assert isinstance(cmapstr,str), 'cmap must be a string!'

    minimum=im.min() if vmin is None else vmin
    maximum=im.max() if vmax is None else vmax
    if minimum==maximum: maximum = minimum + 1
    rng=maximum-minimum
    if vmin is None: vmin = minimum+0.1*rng if center is None else min(minimum+0.1*rng,center-0.01*rng)
    if vmax is None: vmax = maximum-0.1*rng if center is None else max(maximum-0.1*rng, center+0.01*rng)
    if center is None: center=vmin+((vmax-vmin)/2)
    if cticks is not None: assert cticks[-1]<=vmax and cticks[0]>=vmin

    # Make custom colormap.
    # If center if provided, reindex colors accordingly
    if center is None:
        cmap = get_cmap(cmapstr)
    else:
        cmap = get_bounded_cmap(cmapstr, vmin, center, vmax, colorseq)

    # Define pixel coordinates (default is 0 to n_rows-1 for y and n_columns=1 for x)
    if xvalues is None: xvalues=np.arange(im.shape[1])
    assert len(xvalues)==im.shape[1],\
        f'xvalues should contain {im.shape[1]} values but contains {len(xvalues)}!'
    dx = (xvalues[1]-xvalues[0])/2 if len(xvalues)>1 else xvalues[0]
    if yvalues is None: yvalues=np.arange(im.shape[0])
    assert len(yvalues)==im.shape[0],\
        f'yvalues should contain {im.shape[0]} values but contains {len(yvalues)}!'
    dy = (yvalues[1]-yvalues[0])/2 if len(yvalues)>1 else yvalues[0]
    extent = [xvalues[0]-dx, xvalues[-1]+dx, yvalues[-1]+dy, yvalues[0]-dy]

    # Plot image with custom colormap
    fig, ax = plt.subplots(figsize=figsize) if ax is None else (ax.get_figure(), ax)
    if function=='imshow':
        axim = ax.imshow(im, cmap=cmap, vmin=vmin, vmax=vmax, aspect=aspect,
                         origin={'top':'upper', 'bottom':'lower'}[origin],
                         extent=extent, interpolation='nearest',
                         **kwargs)
    elif function=='pcolor':
        pmeshy = yvalues[::-1] if origin=='top' else yvalues
        axim = ax.pcolormesh(xvalues, pmeshy, im,
                             cmap=cmap, vmin=vmin, vmax=vmax, **kwargs)
    if show_values:
        min_edge = np.min([ax.get_position().width  / im.shape[0],
                           ax.get_position().height / im.shape[1]])
        fontsize = (0.8*min_edge)/0.01 # roughly inch to pt
        colors = axim.cmap(axim.norm(im.ravel()))[:,:-1]
        colors = mpl.colors.rgb_to_hsv(colors).reshape(im.shape + (3,))
        for (j,i),label in np.ndenumerate(im):
            if origin == 'bottom':
                i = im.shape[0]-1-i
            c = 'white' if colors[j, i,-1] < 0.5 else 'black'
            ax.text(i, j, label, fontsize=fontsize,
                    color=c, ha='center', va='center')
            ax.text(i, j, label, fontsize=fontsize,
                    color=c, ha='center', va='center')

    if any(xevents_toplot):
        for e in xevents_toplot:
            yl=ax.get_ylim()
            ax.plot([e,e],yl,lw=events_lw,ls='--',c=events_color)
            ax.set_ylim(yl)
    if any(yevents_toplot):
        for e in yevents_toplot:
            xl=ax.get_xlim()
            ax.plot(xl,[e,e],lw=events_lw,ls='--',c=events_color)
            ax.set_xlim(xl)

    if xticks is None:
        xticks = get_bestticks_from_array(xvalues, light=1)
    if yticks is None:
        yticks = get_bestticks_from_array(yvalues, light=1)
    mplp(fig, ax, figsize=figsize,
          xlim=None, ylim=None, xlabel=xlabel, ylabel=ylabel,
          xticks=xticks, yticks=yticks, xtickslabels=xticklabels, ytickslabels=yticklabels,
          reset_xticks=False, reset_yticks=False, xtickrot=xtickrot, ytickrot=0,
          xtickha={0:'center',45:'right'}[xtickrot], xtickva='top', ytickha='right', ytickva='center',
          axlab_w='regular', axlab_s=20,
          ticklab_w='regular', ticklab_s=16, ticks_direction='out', lw=1,
          title=title, title_w='regular', title_s=12,
          hide_top_right=False, hide_axis=False, tight_layout=False,
          prettify=prettify)

    if tight_layout: fig.tight_layout(rect=[0,0,0.8,1])

    # Add colorbar, nicely formatted
    fig = add_colorbar(fig, ax, axim, vmin, vmax,
                        cmap_w, cmap_h, cticks, clabel, 'regular', pad=cmap_pad)

    if saveFig:
        save_mpl_fig(fig, 'heatmap', saveDir, _format, dpi=500)

    return fig

def add_colorbar(fig, ax, mappable=None, vmin=None, vmax=None,
                 width=0.01, height=0.5, cticks=None,
                 clabel=None, clabel_w='regular', clabel_s=20, cticks_s=16, ctickslabels=None,
                 cmap=None, pad = 0.01, clim=None):
    """
    Add colorbar to figure with a predefined axis.
    
    Makes sure that the size of the predefined axis does not change, but that the figure extends.
    """

    # format vmin and vmax
    if vmin is not None or vmax is not None:
        assert vmin is not None and vmax is not None, "You must provide both vmin and vmax!" 
    if vmin is not None and vmax is not None:
        assert vmin < vmax, "Make sure that vmin < vmax (cannot make a 0-range colorbar...)."
        if cticks is None:
            cticks=get_bestticks(vmin, vmax, light=True)

    # define mappable
    if mappable is None:
        assert vmin is not None or vmax is not None,\
            "If you do not provide a mappable (e.g. ax.collections[0]), you must provide vmin and vmax!"
        assert cmap is not None,\
            "If you do not provide a mappable (e.g. ax.collections[0]), you must provide a colormap (e.g. 'viridis')!"
        norm     = plt.Normalize(vmin, vmax)
        mappable = plt.cm.ScalarMappable(cmap=cmap, norm=norm)
        mappable.set_array([])

    # create colorbar axis
    axpos   = ax.get_position()
    cbar_ax = fig.add_axes([axpos.x1+pad*axpos.width, axpos.y0,
                            width*axpos.width, height*axpos.height])

    # add colorbar
    fig.colorbar(mappable, cax=cbar_ax, ax=ax,
             orientation='vertical', label=clabel, use_gridspec=True)


    # format colorbar ticks, labels etc
    if ctickslabels is None:
        ctickslabels = cticks
    else:
        assert len(ctickslabels)==len(cticks),\
            f"ctickslabels should have the same length as cticks ({len(cticks)})!" 
    if clabel is not None:
        cbar_ax.yaxis.label.set_font_properties(mpl.font_manager.FontProperties(family='arial', weight=clabel_w, size=clabel_s))
        cbar_ax.yaxis.label.set_rotation(-90)
        cbar_ax.yaxis.label.set_va('bottom')
        cbar_ax.yaxis.label.set_ha('center')
        cbar_ax.yaxis.labelpad = 5
    cbar_ax.yaxis.set_ticks(cticks)
    cbar_ax.yaxis.set_ticklabels(ctickslabels, ha='left')
    cbar_ax.yaxis.set_tick_params(pad=5, labelsize=cticks_s)
    cbar_ax.set_ylim(clim)

    fig.canvas.draw()
    set_ax_size(ax,*fig.get_size_inches())

    return fig


# Plot correlation matrix of variables x observations 2D array

def plot_cm(dp, units, cwin=100, cbin=0.2, b=5, corrEvaluator='CCG', vmax=5, vmin=0, cmap='viridis', periods='all',
            saveDir='~/Downloads', saveFig=False, _format='pdf', title=None, ret_cm=False):
    '''Plot correlation matrix.
    dp: datapath
    units: units list of the same dataset
    b: bin, in milliseconds'''

    # Sanity checks
    allowedCorEvals = ['CCG', 'covar', 'corrcoeff', 'corrcoeff_MB']
    try:
        assert corrEvaluator in allowedCorEvals
    except:
        print('WARNING: {} should be in {}. Exiting now.'.format(corrEvaluator, allowedCorEvals))
        return

    # Sort units by depth
    mainChans = get_depthSort_peakChans(dp, units)
    units, channels = mainChans[:,0], mainChans[:,1]

    # make correlation matrix of units sorted by depth
    cm = get_cm(dp, units, cbin, cwin, b, corrEvaluator, periods)

    # Plot correlation matrix
    ttl = f"Dataset: {dp.split('/')[-1]}" if title is None else title
    fig=imshow_cbar(cm, origin='top',
                xticks=np.arange(len(units)), yticks=np.arange(len(units)),
                xticklabels=[f'{units[i]}'for i in range(len(units))],
                yticklabels=[f'{units[i]}@{channels[i]}' for i in range(len(units))],
                xlabel=None, ylabel=None, title=ttl,
                cmapstr=cmap, vmin=vmin, vmax=vmax, colorseq='nonlinear',
                clabel='Crosscorr. [-0.5-0.5]ms (s.d.)', aspect='equal')

    if saveFig:
        if saveDir is None: saveDir=dp
        if title is None: title = None
        save_mpl_fig(fig, title, saveDir, _format)

    if ret_cm:
        return cm, units, channels # depth-sorted
    return fig

# Connectivity inferred from correlograms

def plot_sfcm(dp, corr_type='connections', metric='amp_z', cbin=0.5, cwin=100,
              p_th=0.02, n_consec_bins=3, fract_baseline=4./5, W_sd=10, test='Poisson_Stark',
              drop_seq=['sign', 'time', 'max_amplitude'], units=None, name=None,
              text=False, markers=False, ticks=True, depth_ticks=False,
              regions={}, reg_colors={}, vminmax=[-7,7], figsize=(4,4),
              saveFig=False, saveDir=None, _format='pdf',
              again=False, againCCG=False, use_template_for_peakchan=False, periods='all'):
    f'''
    Visually represents the connectivity matrix sfcm computed with npyx.corr.gen_sfc().
    Each line/row is a unit, sorted by depth, and the colormap corresponds to the 'metric' parameter.

    Arguments:
        - all parameters of npyx.corr.gen_sfc():
            {gen_sfc.__doc__}
    Returns:
        - fig: matplotlib figure
    '''

    sfc, sfcm, peakChs, sigstack, sigustack = gen_sfc(dp, corr_type, metric, cbin, cwin,
                                 p_th, n_consec_bins, fract_baseline, W_sd, test,
                                 again, againCCG, drop_seq, None, None, units=units, name=name,
                                 use_template_for_peakchan=use_template_for_peakchan,
                                 periods=periods)
    gu = peakChs[:,0]
    ch = peakChs[:,1].astype(np.int64)

    if corr_type=='synchrony':
        vminmax=[0,vminmax[1]]
    elif corr_type=='excitations':
        vminmax=[0,vminmax[1]]
    elif corr_type=='inhibitions':
        vminmax=[vminmax[0],0]

    if depth_ticks:
        labs=['{}'.format(3840-ch[i]*10) for i in range(len(gu)) if i%10==0]
        tks=[i for i in range(len(gu)) if i%10==0]
        lab = 'Depth on probe (\u03BCm)'
    else:
        labs=['{}@{}'.format(gu[i], ch[i]) for i in range(len(gu))]
        tks=np.arange(len(labs))
        if gu[0] == np.round(gu[0]):
            lab = 'unit@channel, depth-sorted.'
        else:
            lab = 'unit.dataset@channel, depth-sorted.'

    ttl='{}\n{}-{}-{}-{}-{}\n({})'.format(op.basename(dp),test, p_th, n_consec_bins, fract_baseline, W_sd, corr_type)
    dataset_borders = list(np.nonzero(np.diff(get_ds_ids(peakChs[:,0])))[0]) if assert_multi(dp) else []
    fig=imshow_cbar(sfcm, origin='top',
                xevents_toplot=dataset_borders, yevents_toplot=dataset_borders,
                events_color=[0.5,0.5,0.5],events_lw=1,
                xvalues=None, yvalues=None, xticks=tks, yticks=tks, title=ttl,
                xticklabels=labs, yticklabels=labs, xlabel=lab, ylabel=lab,
                cmapstr="RdBu_r", vmin=vminmax[0], vmax=vminmax[1], center=0, colorseq='nonlinear',
                clabel='Crosscorr. (zscore)', cticks=None,
                figsize=figsize, aspect='auto', function='imshow',
                ax=None)

    ax=fig.axes[0]
    ax.plot(ax.get_xlim(), ax.get_ylim()[::-1], ls="--", c=[0.5,0.5,0.5], lw=1)
    [ax.spines[sp].set_visible(True) for sp in ['left', 'bottom', 'top', 'right']]

    if not ticks:
        [tick.set_visible(False) for tick in ax.xaxis.get_major_ticks()]
        [tick.set_visible(False) for tick in ax.yaxis.get_major_ticks()]

    if any(regions):
        xl,yl=ax.get_xlim(), ax.get_ylim()
        if reg_colors=={}:
            reg_colors={k:(1,1,1) for k in regions.keys()}
        for region, rng in regions.items():
            rngi=[np.argmin(abs(r-ch)) for r in rng[::-1]]
            ax.plot([rngi[0]-0.5,rngi[0]-0.5], [yl[0],yl[1]], ls="-", c=[0.5,0.5,0.5], lw=0.5)
            ax.plot([rngi[1]+0.5,rngi[1]+0.5], [yl[0],yl[1]], ls="-", c=[0.5,0.5,0.5], lw=0.5)
            ax.plot([xl[0],xl[1]], [rngi[0]-0.5,rngi[0]-0.5], ls="-", c=[0.5,0.5,0.5], lw=0.5)
            ax.plot([xl[0],xl[1]], [rngi[1]+0.5,rngi[1]+0.5], ls="-", c=[0.5,0.5,0.5], lw=0.5)
            border_width = 2
            rect_y = mpl.patches.Rectangle((xl[0],rngi[0]-0.5), border_width, np.diff(rngi)+1, facecolor=reg_colors[region])
            rect_x = mpl.patches.Rectangle((rngi[0]-0.5, yl[0]-border_width), np.diff(rngi)+1, 100, facecolor=reg_colors[region])
            ax.add_patch(rect_y)
            ax.add_patch(rect_x)
            ax.text(x=border_width+1, y=rngi[0]+np.diff(rngi)/2, s=region, c=reg_colors[region],
                    fontsize=16, fontweight='bold', rotation=90, va='center')

    if markers:
        for i in range(sfcm.shape[0]):
            for j in range(sfcm.shape[0]):
                if i!=j:
                    ccgi=(gu[i]==sfc['uSrc'])&(gu[j]==sfc['uTrg'])
                    if np.any(ccgi):
                        pkT = sfc.loc[ccgi, 't_ms']
                        if pkT>0.5:
                            ax.scatter(j, i, marker='>', s=20, c="black")
                        elif pkT<-0.5:
                            ax.scatter(j, i, marker='<', s=20, c="black")
                        elif -0.5<=pkT and pkT<=0.5:
                            ax.scatter(j, i, marker='o', s=20, c="black")
    if text:
        for i in range(sfcm.shape[0]):
            for j in range(sfcm.shape[0]):
                ccgi=(gu[i]==sfc['uSrc'])&(gu[j]==sfc['uTrg'])
                if np.any(ccgi):
                    pkT = sfc.loc[ccgi, 't_ms']
                    if i!=j and (min(pkT)<=0 or max(pkT)>0):
                        ax.text(x=j, y=i, s=str(pkT), size=12)

    if saveFig:
        if saveDir is None: saveDir=dp
        ttl=ttl.replace('\n', '_')
        if name is not None: ttl=ttl+'_'+name
        save_mpl_fig(fig, ttl, saveDir, _format)

    return fig


#%% Save matplotlib animations
# https://towardsdatascience.com/how-to-create-animated-graphs-in-python-bb619cc2dec1
##### TO CREATE A SERIES OF PICTURES

def make_views(ax,angles,width, height, elevation=None,
                prefix='tmprot_',**kwargs):
    """
    Makes jpeg pictures of the given 3d ax, with different angles.
    Args:
        ax (3D axis): te ax
        angles (list): the list of angles (in degree) under which to
                       take the picture.
        width,height (float): size, in inches, of the output images.
        prefix (str): prefix for the files created.

    Returns: the list of files created (for later removal)
    """

    files = []
    ax.figure.set_size_inches(width,height)

    for i,angle in enumerate(angles):

        ax.view_init(elev = elevation, azim=angle)
        ax.set_xlim3d([206, 212])
        ax.set_ylim3d([208, 213])
        ax.set_zlim3d([207, 213])
        fname = '%s%03d.png'%(prefix,i)
        ax.figure.savefig(fname)
        files.append(fname)

    return files



##### TO TRANSFORM THE SERIES OF PICTURE INTO AN ANIMATION

def make_movie(files,output, fps=10,bitrate=1800,**kwargs):
    """
    Uses mencoder, produces a .mp4/.ogv/... movie from a list of
    picture files.
    """

    output_name, output_ext = os.path.splitext(output)
    command = { '.mp4' : 'mencoder "mf://%s" -mf fps=%d -o %s.mp4 -ovc lavc\
                         -lavcopts vcodec=msmpeg4v2:vbitrate=%d'
                         %(",".join(files),fps,output_name,bitrate)}

    command['.ogv'] = command['.mp4'] + '; ffmpeg -i %s.mp4 -r %d %s'%(output_name,fps,output)

    print(command[output_ext])
    output_ext = os.path.splitext(output)[1]
    os.system(command[output_ext])



def make_gif(files,output,delay=100, repeat=True,**kwargs):
    """
    Uses imageMagick to produce an animated .gif from a list of
    picture files.
    """

    loop = -1 if repeat else 0
    os.system('convert -delay %d -loop %d %s %s'
              %(delay,loop," ".join(files),output))




def make_strip(files,output,**kwargs):
    """
    Uses imageMagick to produce a .jpeg strip from a list of
    picture files.
    """

    os.system('montage -tile 1x -geometry +0+0 %s %s'%(" ".join(files),output))



##### MAIN FUNCTION

def rotanimate(ax, width, height, angles, output, **kwargs):
    """
    Produces an animation (.mp4,.ogv,.gif,.jpeg,.png) from a 3D plot on
    a 3D ax

    Args:
        ax (3D axis): the ax containing the plot of interest
        angles (list): the list of angles (in degree) under which to
                       show the plot.
        output : name of the output file. The extension determines the
                 kind of animation used.
        **kwargs:
            - width : in inches
            - heigth: in inches
            - framerate : frames per second
            - delay : delay between frames in milliseconds
            - repeat : True or False (.gif only)
    """

    output_ext = os.path.splitext(output)[1]

    files = make_views(ax,angles, width, height, **kwargs)

    D = { '.mp4' : make_movie,
          '.ogv' : make_movie,
          '.gif': make_gif ,
          '.jpeg': make_strip,
          '.png':make_strip}

    D[output_ext](files,output,**kwargs)

    for f in files:
        os.remove(f)

def make_mpl_animation(ax, Nangles, delay, width=10, height=10, saveDir='~/Downloads', title='movie', frmt='gif', axis=True):
    '''
    ax is the figure axes that you will make rotate along its vertical axis,
    on Nangles angles (default 300),
    separated by delay time units (default 2),
    at a resolution of widthxheight pixels (default 10x10),
    saved in saveDir directory (default Downloads) with the title title (default movie) and format frmt (gif).
    '''
    assert frmt in ['gif', 'mp4', 'ogv']
    if not axis: plt.axis('off') # remove axes for visual appeal
    oldDir=os.getcwd()
    saveDir=op.expanduser(saveDir)
    os.chdir(saveDir)
    angles = np.linspace(0,360,Nangles)[:-1] # Take 20 angles between 0 and 360
    ttl='{}.{}'.format(title, frmt)
    rotanimate(ax, width, height, angles,ttl, delay=delay)

    os.chdir(oldDir)


def plot_filtered_times(dp, unit, first_n_minutes=20, consecutive_n_seconds = 180, acg_window_len=3, acg_chunk_size = 10, gauss_window_len = 3, gauss_chunk_size = 10, use_or_operator = False):
    unit_size_s = first_n_minutes * 60

    goodsec, acgsec, gausssec = train_quality(dp, unit, first_n_minutes, consecutive_n_seconds, acg_window_len, acg_chunk_size, gauss_window_len, gauss_chunk_size, use_or_operator)

    good_sec = []
    for i in goodsec:
        good_sec.append(list(range(i[0], i[1]+1)))
    good_sec = np.hstack((good_sec))

    acg_sec = []
    for i in acgsec:
        acg_sec.append(list(range(i[0], i[1]+1)))
    acg_sec = np.hstack((acg_sec))

    gauss_sec = []
    for i in gausssec:
        gauss_sec.append(list(range(i[0], i[1]+1)))
    gauss_sec = np.hstack((gauss_sec))

    # Parameters
    fs = read_metadata(dp)['highpass']['sampling_rate']

    samples_fr = unit_size_s * fs
    spike_clusters = np.load(dp/'spike_clusters.npy')
    amplitudes_sample = np.load(dp/'amplitudes.npy')  # shape N_tot_spikes x 1
    spike_times = np.load(dp/'spike_times.npy')  # in samples

    amplitudes_unit = amplitudes_sample[spike_clusters == unit]
    spike_times_unit = spike_times[spike_clusters == unit]
    unit_mask_20 = (spike_times_unit <= samples_fr)
    spike_times_unit_20 = spike_times_unit[unit_mask_20]
    amplitudes_unit_20 = amplitudes_unit[unit_mask_20]


    plt.figure()
    plt.plot(spike_times_unit_20/fs, amplitudes_unit_20, '.', alpha = 0.5)
    plt.text(0, 3,'Gaussian FN', fontsize = 5, color = 'blue')
    plt.text(0, 1,'FP + FN', fontsize = 5, color = 'green')
    plt.text(0, -3,'ACG FP', fontsize = 5, color = 'red')
    plt.title(f"Amplitudes in first 20 min for {unit}")

    for i in good_sec:
        s_time, e_time = i ,(i+1)
        plt.hlines(0, s_time, e_time, color = 'green')
#     # find the longest consecutive section
# # check if this is longer than 3 minutes, 18 sections
#
    for i in acg_sec:
        s_time, e_time = i ,(i+1)
        plt.hlines(-2, s_time, e_time, color = 'red')
#
    for i in gauss_sec:
        s_time, e_time = i ,(i+1)
        plt.hlines(2, s_time, e_time, color = 'blue')
    plt.show()<|MERGE_RESOLUTION|>--- conflicted
+++ resolved
@@ -1224,18 +1224,10 @@
         else:
             bins = np.arange(min(ylim), max(ylim)+binsize, binsize)
 
-<<<<<<< HEAD
-    ax2.hist(X[:,-1], bins = bins,
-            color = hist_color, orientation = 'horizontal')
-    
-    hist_kwargs = hist_kwargs.copy() # NEVER edit a default argument directly
-    if 'ylim' not in hist_kwargs:
-        hist_kwargs['ylim'] = ylim
-=======
         ax2.hist(X[:,-1], bins = bins,
                 color = hist_color, orientation = 'horizontal')
->>>>>>> 694b966d
         
+        hist_kwargs = hist_kwargs.copy() # NEVER edit a default argument directly
         if 'ylim' not in hist_kwargs:
             hist_kwargs['ylim'] = ylim
             
@@ -1246,22 +1238,7 @@
                     f"\u03bc = {mn:.1f}",
                     va='center', ha='left', fontsize=14)
             ax2.axhline(mn, ls='--', lw=2, c='k')
-        
-<<<<<<< HEAD
-    mplp(fig, ax2,
-         yticks=ax.get_yticks(),
-         ytickslabels=['']*len(ax.get_yticks()),
-         xlabelpad=-50,
-         **hist_kwargs)
-    
-    mplp(fig, ax,
-         xticks = xticks,
-         xtickslabels = xtickslabels,
-         xlim = [-0.5, n_feat-0.5],
-         show_legend = (labels is not None)|(labels_style is not None),
-         xtickrot=xrot,
-         **kwargs)
-=======
+            
         if 'xlabel' not in hist_kwargs:
             hist_kwargs['xlabel'] = f'Counts\n({xtickslabels[-1]})'
             
@@ -1270,8 +1247,13 @@
             ytickslabels=['']*len(ax.get_yticks()),
             xlabelpad=-50,
             **hist_kwargs)
->>>>>>> 694b966d
-
+    mplp(fig, ax,
+         xticks = xticks,
+         xtickslabels = xtickslabels,
+         xlim = [-0.5, n_feat-0.5],
+         show_legend = (labels is not None)|(labels_style is not None),
+         xtickrot=xrot,
+         **kwargs)
 #%% Stats plots ##############################################################################################
 
 def plot_pval_borders(Y, p, dist='poisson', Y_pred=None, gauss_baseline_fract=1, x=None, ax=None, color=None,
