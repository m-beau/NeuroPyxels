# -*- coding: utf-8 -*-
"""
2018-07-20
@author: Maxime Beau, Neural Computations Lab, University College London
"""
from IPython.core.debugger import set_trace as breakpoint 
import os.path as op
opj=op.join
from pathlib import Path, PosixPath, WindowsPath
import traceback

# from itertools import groupby
# from operator import itemgetter

import matplotlib.pyplot as plt

import numpy as np
import pandas as pd
from scipy.stats import iqr
from scipy.optimize import curve_fit
from scipy.stats import norm
from npyx.utils import smooth, thresh_consec, npa, assert_int, assert_float
from npyx.gl import get_units, get_npyx_memory, check_periods
from npyx.inout import read_metadata


def ids(dp, unit, sav=True, verbose=False, periods='all', again=False, enforced_rp=-1):
    '''
    ********
    routine from routines_spikes
    computes spike indices (1, Nspikes) - int64, in samples
    ********

    - dp (string): DataPath to the Neuropixels dataset.
    - u (int): unit index
    - ret (bool - default False): if True, train returned by the routine.
      If False, by definition of the routine, drawn to global namespace.
    - sav (bool - default True): if True, by definition of the routine, saves the file in dp/routinesMemory.
    - periods = 'all' or [(t1, t2), (t3, t4), ...] with t1, t2 in seconds.
    - again: boolean, if True recomputes data from source files without checking routines memory.
    - enforced_rp: float, enforced refractory period - if 2 spikes are separated by less than enforced_rp ms, the first one only is kept.
                   By default -1, does not remove any spikes (unlike trn).
    '''

    dp = Path(dp)
    assert unit in get_units(dp), 'WARNING unit {} not found in dataset {}!'.format(unit, dp)
    # Search if the variable is already saved in dp/routinesMemory
    dpnm = get_npyx_memory(dp)

    fn=f'ids{unit}_{enforced_rp}.npy'
    if op.exists(Path(dpnm,fn)) and not again:
        if verbose: print("File {} found in routines memory.".format(fn))
        indices = np.asarray(np.load(Path(dpnm,fn)), dtype='int64')
    # if not, compute it
    else:
        if verbose: print(f"File {fn} not found in routines memory. Will be computed from source files.")
        if not (assert_int(unit)|assert_float(unit)): raise TypeError(f'WARNING unit {unit} type ({type(unit)}) not handled!')
        assert unit in get_units(dp), f'WARNING unit {unit} not found in dataset {dp}!'
        # if assert_multi(dp):
        #     ds_table = get_ds_table(dp)
        #     if ds_table.shape[0]>1: # If merged dataset
        #         spike_clusters = np.load(Path(dp,"spike_clusters.npy"), mmap_mode='r')
        #         indices = np.nonzero(spike_clusters==unit)[0].ravel()
        #     else:
        #         ds_i, unt = get_dataset_id(unit)
        #         spike_clusters = np.load(Path(ds_table.loc['dp'][ds_i],"spike_clusters.npy"), mmap_mode='r')
        #         indices = np.nonzero(spike_clusters==unt)[0].ravel()
        # else:

        spike_clusters = np.load(dp/"spike_clusters.npy", mmap_mode='r')
        indices = np.nonzero(spike_clusters==unit)[0].ravel()

        # Save it
        if sav:
            np.save(dpnm/fn, indices)
            
    # Optional selection of spies without duplicates
    dp_source = get_source_dp_u(dp, unit)[0]
    fs=read_metadata(dp_source)["highpass"]['sampling_rate']
    train = trn(dp, unit, again=again, enforced_rp=-1)
    duplicates_m = duplicates_mask(train, enforced_rp, fs)
    train = train[~duplicates_m]
    indices = indices[~duplicates_m]

    # Optional selection of a section of the recording.
    # Always computed because cannot reasonably be part of file name.
    periods = check_periods(periods)
<<<<<<< HEAD
    if periods is not 'all': # else, eq to periods=[(0, spike_samples[-1])] # in samples
=======
    if not isinstance(periods, str): # else, eq to periods=[(0, spike_samples[-1])] # in samples
        dp_source = get_source_dp_u(dp, unit)[0]
        fs=read_metadata(dp_source)["highpass"]['sampling_rate']
        train=trn(dp, unit, again=again)
>>>>>>> 69bfc2aa
        sec_bool=np.zeros(len(train), dtype=np.bool)
        for section in periods:
            sec_bool[(train>=section[0]*fs)&(train<=section[1]*fs)]=True # comparison in samples
        indices=indices[sec_bool]

    return indices

def load_amplitudes(dp, unit, verbose=False, periods='all', again=False, enforced_rp=-1):
    f'''Load unit amplitudes
    i.e. kilosort template scaling factor for each spike.
    
    for parameters see doc of ids:
    {ids.__doc__}'''
    dp = Path(dp)
    unit_ids = ids(dp, unit, True, verbose, periods, again, enforced_rp)
    amps = np.load(dp/'amplitudes.npy')[unit_ids]
    
    return amps

def trn(dp, unit, sav=True, verbose=False, periods='all', again=False, enforced_rp=0):
    '''
    ********
    routine from routines_spikes
    computes spike train (1, Nspikes) - int64, in samples
    ********

    - dp (string): DataPath to the Neuropixels dataset.
    - u (int): unit index
    - ret (bool - default False): if True, train returned by the routine.
    if False, by definition of the routine, drawn to global namespace.
    - sav (bool - default True): if True, by definition of the routine, saves the file in dp/routinesMemory.
    - periods: list [[t1,t2], [t3,t4],...] (in seconds) or 'all' for all periods.
    - again: boolean, if True recomputes data from source files without checking routines memory.
    - enforced_rp: float, enforced refractory period - if 2 spikes are separated by less than enforced_rp ms, the first one only is kept.
                   By default 0, only removed pure duplicates (they happen!).
    '''

    # Search if the variable is already saved in dp/routinesMemory
    dpnm = get_npyx_memory(dp)
    dp_source = get_source_dp_u(dp, unit)[0]
    fs=read_metadata(dp_source)['highpass']['sampling_rate']

    fn=f'trn{unit}_{enforced_rp}+.npy'
    if (dpnm/fn).exists() and not again:
        if verbose: print("File {} found in routines memory.".format(fn))
        try: train = np.load(dpnm/fn) # handling of weird allow_picke=True error
        except: pass

    # if not, compute it
    if 'train' not in locals(): # handling of weird allow_picke=True error when using joblib multiprocessing
        if verbose: print(f"File {fn} not found in routines memory. Will be computed from source files.")
        if not (assert_int(unit)|assert_float(unit)): raise TypeError(f'WARNING unit {unit} type ({type(unit)}) not handled!')
        assert unit in get_units(dp), f'WARNING unit {unit} not found in dataset {dp}!'
        # if assert_multi(dp):
        #     ds_table = get_ds_table(dp)
        #     if ds_table.shape[0]>1: # If merged dataset
        #         spike_clusters = np.load(Path(dp,"spike_clusters.npy"), mmap_mode='r')
        #         spike_samples = np.load(Path(dp,'spike_times.npy'), mmap_mode='r')
        #         train = spike_samples[spike_clusters==unit].ravel()
        #     else:
        #         ds_i, unt = get_dataset_id(unit)
        #         spike_clusters = np.load(Path(ds_table['dp'][ds_i],"spike_clusters.npy"), mmap_mode='r')
        #         spike_samples = np.load(Path(ds_table['dp'][ds_i],'spike_times.npy'), mmap_mode='r')
        #         train = spike_samples[spike_clusters==unt].ravel()
        # else:
        spike_clusters = np.load(Path(dp,"spike_clusters.npy"), mmap_mode='r')
        spike_samples = np.load(Path(dp,'spike_times.npy'), mmap_mode='r')
        train = spike_samples[spike_clusters==unit].ravel()

        # Filter out spike duplicates (spikes following an ISI shorter than enforced_rp)
        # by default, only pure duplicates (yeah they happen!!)
        assert len(train)!=0, f'unit {unit} not found in spike_clusters.npy - probably a merger bug.'
        duplicates_m = duplicates_mask(train, enforced_rp, fs)
        train=train[~duplicates_m]
        # Save it
        if sav:
            np.save(dpnm/fn, train)

    # Optional selection of a section of the recording.
    # Always computed because cannot reasonably be part of file name.
    periods = check_periods(periods)
    if not isinstance(periods, str): # else, eq to periods=[(0, spike_samples[-1])] (in samples)
        sec_bool=np.zeros(len(train), dtype=np.bool)
        for section in periods:
            sec_bool[(train>=section[0]*fs)&(train<=section[1]*fs)]=True # comparison in samples
        train=train[sec_bool]

    return train

def duplicates_mask(t, enforced_rp=0, fs=30000):
    '''
    - t: in samples,sampled at fs Hz
    - enforced_rp: in ms'''
    duplicate_m = np.append([False], np.diff(t)<=enforced_rp*fs/1000)
    return duplicate_m

def isi(dp, unit, enforced_rp=0, sav=True, verbose=False, periods='all', again=False):
    '''
    ********
    routine from routines_spikes
    computes spike inter spike intervals (1, Nspikes-1) - float64, in milliseconds
    ********

    - dp (string): DataPath to the Neuropixels dataset.
    - u (int): unit index
    - ret (bool - default False): if True, train returned by the routine.
      If False, by definition of the routine, drawn to global namespace.
    - sav (bool - default True): if True, by definition of the routine, saves the file in dp/routinesMemory.
    '''
    t=trn(dp, unit, sav, verbose, periods, again, enforced_rp)
    return np.diff(t) if len(t)>1 else None

def inst_cv2(t):
    '''
    Parameters:
        - t: (nspikes,) np array, spike times in any unit

    Returns:
        - cv2: (nspikes-2,) array, instantaneous cv2
    '''

    isint = np.diff(t)

    cv2 = 2 * np.abs(isint[1:] - isint[:-1]) / (isint[1:] + isint[:-1])

    return cv2

def mean_firing_rate(t, exclusion_quantile=0.005, fs=30000):
    i = np.diff(t) if len(t)>1 else None
    if i is None: return 0
    # Remove outlyers
    i=i[(i>=np.quantile(i, exclusion_quantile))&(i<=np.quantile(i, 1-exclusion_quantile))]/fs
    return np.round(1./np.mean(i),2)

def mfr(dp=None, U=None, exclusion_quantile=0.005, enforced_rp=0,
        periods='all', again=False, train=None, fs=None):
    '''
    Computes the mean firing rate of a unit.

    2 ways to use it:
     - regular npyx mfr(dp, u) syntax - will grab the spike times and fs from files
     - custom mfr(train=array, fs=sampling_frequency) - for any spike train

    Parameters:
        - dp: str, datapath
        - U: int or list, unit or list of units
        - exclusion_quantile: float, quantiles beyond which we exclude interspike intervals (very short or very long)
        - enforced_rp: float, enforced refractory period - minimum time in ms separating consecutive spikes of the train - if sorther than that, the 1st spike of the couple is kept.
        - periods: 'all' or [(t1,t2), ...] - periods in s to consider for calculation
        - again=False
        - train=None
        - fs=None

    Returns:
        - mfr: float or np array, mean firing rates of unit(s) in Hz
    '''
    if train is not None:
        assert fs is not None, 'you need to provide a sampling frequency!'
        train=np.asarray(train)
        assert train.ndim==1
        return mean_firing_rate(train, exclusion_quantile, fs)

    U=npa([U]).flatten()
    MFR=[]
    for u in U:
        t=trn(dp, u, periods=periods, again=again, enforced_rp=enforced_rp)
        dp_source = get_source_dp_u(dp, u)[0]
        fs=read_metadata(dp_source)['highpass']['sampling_rate']
        MFR.append(mean_firing_rate(t, exclusion_quantile, fs))

    return MFR[0] if len(U)==1 else npa(MFR)

def binarize(X, bin_size, fs, rec_len=None):
    '''Function to turn a spike train (array of time stamps)
       into a binarized spike train (array of 0 or 1
                                     of length rec_len with a given bin_size.).
       - X: spike train (array of time stamps, in samples sampled at fs Hertz)
       - bin_size: size of binarized spike train bins, in milliseconds.
       - rec_len: length of the recording, in SAMPLES. If not provided, time of the last spike.
       - fs: sampling frequency, in Hertz.'''

    # Process bin_size
    bin_size = int(np.ceil(fs*bin_size/1000))  # Conversion ms->samples

    # Process rec_len
    if rec_len is None:
        rec_len=X[-1]

    # Binarize spike train
    Xb = np.histogram(X, bins=np.arange(0, rec_len, bin_size))[0]

    # Decrease array size as much as possible
    for encode in [32,16,8]:
        Xb1=Xb.astype(f'int{encode}')
        if not np.all(Xb==Xb1):
            break
        Xb=Xb1

    return Xb

def trnb(dp, u, b, periods='all', again=False):
    '''
    ********
    routine from routines_spikes
    computes binarized spike train (1, Nspikes) - int64, in samples
    ********

    - dp (string): DataPath to the Neuropixels dataset.
    - u (int): unit index
    - bin_size: size of binarized spike train bins, in milliseconds.
    '''
    dp_source = get_source_dp_u(dp, u)[0]
    fs=read_metadata(dp_source)['highpass']['sampling_rate']
    assert b>=1000/fs
    t = trn(dp, u, enforced_rp=1, periods=periods, again=again)
    t_end = np.load(Path(dp,'spike_times.npy'), mmap_mode='r').ravel()[-1]
    return binarize(t, b, fs, t_end)

def get_firing_periods(dp, u, b=1, sd=1000, th=0.02, again=False, train=None, fs=None, t_end=None):
    '''
    Parameters:
        - t: array of spike times, in samples
        - t_end: recording end time, in samples
        - b: float, bin size i.e. temporal resolution of presence periods, in ms | Default 1
        - sd: float, standard deviation of gaussian smoothing window, in ms | Default 1000
        - th: threshold to define presence, in fraction of mean firing rate
        - fs: sampling rate of spike times, in Hz
    '''
    assert 1<sd<10000
    assert 0<=th<1
    sav=False
    if train is None:
        sav=True
        dpnm = get_npyx_memory(dp)
        fn=f'firing_periods_{u}_{b}_{sd}_{th}.npy'
        if op.exists(Path(dpnm,fn)) and not again:
            return np.load(Path(dpnm,fn))
        t = trn(dp, u, enforced_rp=1, again=again)
        dp_source = get_source_dp_u(dp, u)[0]
        fs=read_metadata(dp_source)['highpass']['sampling_rate']
        t_end = np.load(Path(dp,'spike_times.npy'), mmap_mode='r').ravel()[-1]
    else:
        assert fs is not None, "You need to provide the sampling rate of the provided train!"
        assert t_end is not None, "You need to provide the end time 't_end' of recorded train that you provide!"
        t=np.asarray(train)
        assert t.ndim==1

    periods = firing_periods(t, fs, t_end, b=1, sd=1000, th=0.02)

    if sav:
        np.save(Path(dpnm,fn), periods)

    return periods

def firing_periods(t, fs, t_end, b=1, sd=1000, th=0.02, again=False, dp=None, u=None):
    '''
    Parameters:
        - t: array of spike times, in samples
        - fs: sampling rate of spike times, in Hz
        - t_end: recording end time, in samples
        - b: float, bin size i.e. temporal resolution of presence periods, in ms | Default 1
        - sd: float, standard deviation of gaussian smoothing window, in ms | Default 1000
        - th: threshold to define presence, in fraction of mean firing rate
    '''
    sav=False
    if u is not None:
        sav=True
        assert dp is not None
        assert len(trn(dp,u,0))==len(t), 'There seems to be a mismatch between the provided spike trains and the unit index.'
        fn=f'firing_periods_{u}_{b}_{sd}_{th}.npy'
        dpnm = get_npyx_memory(dp)
        if op.exists(Path(dpnm,fn)) and not again:
            return np.load(Path(dpnm,fn))

    assert 1<sd<10000
    assert 0<=th<1
    assert t.ndim==1
    t=np.asarray(t)

    assert b>=1000/fs
    tb = binarize(t, b, fs, t_end)
    sd=int(sd/b) # convert from ms to bin units
    b_s=b/1000 # bin seconds
    tbs=smooth(tb, 'gaussian', sd=sd)/b_s # result is inst. firing rate in Hz - speed bottleneck
    fr_th=mean_firing_rate(t, 0.005, fs)*th

    periods = thresh_consec(tbs, fr_th, sgn=1, n_consec=0, exclude_edges=False, only_max=False, ret_values=False)
    if not any(periods): periods=[[0,len(tbs)-1]]
    periods=(np.array(periods)*(b_s*fs)).astype(np.int64) # conversion from bins to samples

    if sav: np.save(Path(dpnm,fn), periods)

    return periods


def train_quality(dp, unit, period_m=[0,20],
                  fp_chunk_span=3, fp_chunk_size = 10,
                  fn_chunk_span = 3, fn_chunk_size = 10,
                  use_or_operator = True,
                  violations_ms = 0.8, fp_threshold = 0.05, fn_threshold = 0.05,
                  again = False, save = True, verbose = False, plot_debug = False,
                  enforced_rp = 0):

    """
    Subselect spike times which meet two criteria:
        low number of 'missed spikes' (false negatives)
        and low number of 'extra spikes' (false positives).
        
    The recording within period_m is split in fp/fn_chunk_size seconds chunks,
    and fp/fn_chunk_span chunks are used to estimate the fp and fn rates.
    (e.g. 3 10s chunks means that the rates are estimated on 30s chunks, overlapping by 10s).

    - False negative rate estimation: for checking which sections of the recording
        have too many spikes missing, by looking if the section is
        approximately Gaussian. If the time section of the recording
        has too much of the Gaussian distribution cut off (>5%) the section
        has to be discarded
    - False positive rate estimation: check if there are not too many spikes
        occuring in the the refractory period of the autocorrelogram.
        If there are too many spikes in the ACG the section of the
        recording will be discarded.
        
    Finally, the spikes belonging to the intersection (use_or_operator=False) or union (use_or_operator=True)
    of the chunks with low enough fp/fn rates are returned.
    
    E.g. if fp_chunk_span=3 and fp_chunk_size=10 anf use_or_operator=False,
    for a given 10s "chunk_k" to be considered, ALL 3*10=30s chunk triplets
    (chunk_k-2,chunk_k-1,chunk_k), (chunk_k-1,chunk_k,chunk_k+1) AND (chunk_k,chunk_k+1,chunk_k+2)
    fp rate estimations must be below fp_threshold.
    
    ***********
    
    Parameters:
        - dp: str, path to dataset.
        - unit: int/float, unit index.
        - period_m: [t1, t2] list of floats in minutes, period to consider
        - fp_chunk_span: int, number of recording chunks to concatenate to estimate fp rate.
        - fp_chunk_size: int, size of recording chunks used to estimate fp rate.
        
        - fn_chunk_span: int, number of chunks to concatenate to estimate fp rate.
        - fn_chunk_size: int, size of recording chunks used to estimate fn rate.
        
        - use_or_operator: bool, whether to use the union (True) or intersection (False)
                        of stitched chunks (fp/fn_chunk_span)
                        to state that a chunk passed the fp/fn threshold or not.
                        E.g. if 
        
        - violations_ms: float, width of window in ms used to estimate refractory period violations (center of autocorrelogram)
        - fp_threshold: [0-1] float, false positive rate (ratio of refractory periods violations/mean firing rate) threshold
        - fn_threshold: [0-1] float, false negative rate (AUC of gaussian fit missing) threshold
        
        - again: bool, whether to recompute trn_filtered or simply load it from npyxMemory
        - save: bool, whether to save result to npyxMemory for future fast reloading
        - verbose: bool, whether to print extra information for debugging purposes.
        - enforced_rp: float, enforced refractory period in ms (if 2 spikes are closer than enforced_rp ms, only the first one  is kept.)
    
    Returns:
    - goodsec, acgsec, gausssec

    """
    
    dp = Path(dp)

    # Hard-coded parameters
    c_bin = 0.2
    c_win = 100
    n_bins_acg_baseline=80 # from start and end of acg window
    n_spikes_threshold = 300
    fs = 30_000
    title = f"{unit}, {dp.name}" # for plot_debug


    # check that the passed values make sense
    assert isinstance(dp, (str, PosixPath, WindowsPath)),\
        'Provide a string or a pathlib object as the source directory'
    assert assert_int(unit), 'Unit provided should be an int'
    assert assert_int(fp_chunk_span), 'fp_chunk_span provided should be an int'
    assert assert_int(fp_chunk_size), 'fp_chunk_size provided should be an int'
    assert assert_int(fn_chunk_span), 'fn_chunk_span provided should be an int'
    assert assert_int(fn_chunk_size), 'fn_chunk_size provided should be an int'

    assert fp_chunk_size >= 1, "ACG window length needs to be larger than 1 sec"
    assert fn_chunk_size >= 1, "Gaussian window length needs to be larger than 1 sec"
    assert fp_chunk_span >= 1, "ACG chunk size needs to be larger than 1 "
    assert fn_chunk_span >= 1, "Gaussian chunk size needs to be larger than 1 "

    dpnm = get_npyx_memory(dp)
    
    # Load data
    unit_amp = load_amplitudes(dp, unit, verbose, 'all', again, enforced_rp)
    
    unit_train = trn(dp, unit, enforced_rp=enforced_rp, again=again, verbose=verbose)/fs
    period_s=[period_m[0]*60, period_m[1]*60]

    # Attempt to reload if precomputed
    fn=(f"trn_qual_{unit}_{str(period_m).replace(' ','')}"
        f"_{str(fp_chunk_span)}_{str(fp_chunk_size)}_{str(fn_chunk_span)}_{str(fn_chunk_size)}"
        f"_{str(violations_ms)}_{str(fp_threshold)}_{str(fn_threshold)}_{enforced_rp}.npy")
    fn_spikes = "spikes_"+fn
    if (dpnm/fn).exists() and (dpnm/fn_spikes).exists() and (not again):
        if verbose: print(f"File {fn} found in routines memory.")
        good_fp_start_end, good_fn_start_end = np.load(dpnm/fn, allow_pickle=True)
        good_spikes_m = np.load(dpnm/fn_spikes)
        
        good_fp_start_end_plot=None if len(good_fp_start_end)==1 else good_fp_start_end
        good_fn_start_end_plot=None if len(good_fn_start_end)==1 else good_fn_start_end
        if plot_debug:
            plot_fp_fn_rates(unit_train, period_s, unit_amp, good_spikes_m,
                     None, None, None,None,
                     fp_threshold, fn_threshold,
                     good_fp_start_end_plot, good_fn_start_end_plot, title)
        
        return good_spikes_m, good_fp_start_end.tolist(), good_fn_start_end.tolist()
    
    n_spikes = np.count_nonzero((unit_train>period_s[0])&(unit_train<period_s[1]))

    # steps:
        # split into 10 second chunks
        # run 3 concatenated 10 sec chunks through the filter
        # find all the chunks that passed the filter
        # find the time winodws where thes chunks happened
        # extract the spike times again from these consecutive windows
        # append the spike times from these consecutiv windowws
        # calculate features on this array

    recording_span = period_s[1]-period_s[0]
    n_fn_chunks =  int(recording_span / fn_chunk_size)
    n_fp_chunks =  int(recording_span / fp_chunk_size)
    passed_fn = np.zeros((n_fn_chunks,3)).astype('int')
    passed_fp = np.zeros((n_fp_chunks,3)).astype('int')
    fn_chunks = [[period_s[0]+t*fn_chunk_size, period_s[0]+(t+fn_chunk_span)*fn_chunk_size] for t in range(n_fn_chunks)]
    fp_chunks = [[period_s[0]+t*fp_chunk_size, period_s[0]+(t+fp_chunk_span)*fp_chunk_size] for t in range(n_fn_chunks)]


    fp_toplot, chunk_fp_t, fn_toplot, chunk_fn_t = [], [], [], []
    if len(unit_amp) > n_spikes_threshold:
        
        # False negative estimation
        for i, (t1,t2) in enumerate(fn_chunks):
            chunk_mask = (t1 <= unit_train) & (unit_train < t2)
            n_spikes_chunk=np.sum(chunk_mask)

            if n_spikes_chunk > 15:
                amplitudes_chunk = unit_amp[chunk_mask].astype(np.float64)
                chunk_bins = estimate_bins(amplitudes_chunk, rule='Fd')
                if chunk_bins> 3:
                    x_c, p0_c, min_amp_c, n_fit_c, n_fit_no_cut_c, chunk_spikes_missing = gaussian_amp_est(amplitudes_chunk, chunk_bins)
                    fn_toplot.append(chunk_spikes_missing/100)
                    chunk_fn_t.append(t1+(t2-t1)/2)
                    if (~np.isnan(chunk_spikes_missing)) & (chunk_spikes_missing <= fn_threshold*100):
                        passed_fn[i] = [t1, t2, 1]

        # next loop through the chunks made for the ACG extraction
        # get the periods where the ACG filter passed
        
        # Compute denominator of FP on total period
        acg_tot = acg(dp, unit, c_bin, c_win, verbose = False,  periods=[period_s])
        x_block = np.round(np.arange(-c_win/2, c_win/2 + c_bin, c_bin), 8) # round to fix binary imprecisions
        rp_mask = (x_block >= -violations_ms) & (x_block <= violations_ms)
        baseline_mask = (acg_tot*0).astype(bool)
        baseline_mask[:n_bins_acg_baseline] = True
        baseline_mask[-n_bins_acg_baseline:] = True
        baseline_mean = np.mean(acg_tot[baseline_mask])
        
        # False positive estimation
        for i, (t1,t2) in enumerate(fp_chunks):

            chunk_mask = (t1 <= unit_train) & (unit_train < t2)
            n_spikes_chunk=np.sum(chunk_mask)

            if n_spikes_chunk > 15:
                ACG = acg(dp, unit, c_bin, c_win, verbose = False,  periods=[(t1, t2)])
                violations_mean = np.mean(ACG[rp_mask])
                rpv_ratio_acg = round(violations_mean / baseline_mean, 4)
                fp_toplot.append(rpv_ratio_acg)
                chunk_fp_t.append(t1+(t2-t1)/2)
                if (rpv_ratio_acg <= fp_threshold):
                    passed_fp[i] = [t1, t2, 1]

    # Across all chunks, if at least 1 good chunk for both (else no spike can be called good)
    if (np.sum(passed_fp[:,2])  > 1) & (np.sum(passed_fn[:,2]) > 1):

        # Aggregate FP and FN masks for each elemental chunks
        # e.g. for 30s chunks overlapping at 33% (3 10s chunks),
        # find for each 10s chunk what the final FP/FN rate is
        # based on the rate of the 3 30s chunks which overlap with it (and/or, see use_or_operator)
        # (apart from edges, where only 1 30s chunk overlaps)
        subchunks_fp = np.unique(npa(fp_chunks).flatten())
        subchunks_fp = npa([[subchunks_fp[i], subchunks_fp[i+1]] for i in range(len(subchunks_fp)-1)])
        good_fp_bool = passed_fp[:,2].astype(bool)
        subchunks_fp_bool = np.zeros((subchunks_fp.shape[0], fp_chunk_span))*np.nan
        for i in range(fp_chunk_span):
            subchunks_fp_bool[i:len(subchunks_fp_bool)-fp_chunk_span+i+1,i]=good_fp_bool
        
        subchunks_fn = np.unique(npa(fn_chunks).flatten())
        subchunks_fn = npa([[subchunks_fn[i], subchunks_fn[i+1]] for i in range(len(subchunks_fn)-1)])
        good_fn_bool = passed_fn[:,2].astype(bool)
        subchunks_fn_bool = np.zeros((subchunks_fn.shape[0], fn_chunk_span))*np.nan
        for i in range(fn_chunk_span):
            subchunks_fn_bool[i:len(subchunks_fn_bool)-fn_chunk_span+i+1,i]=good_fn_bool
        
        # Find out if subchunks are good based on overlapping chunks 
        # (NaNs do not count in np/all/any -> decision on edges based on only 1 chunk)
        nanm_fp = np.isnan(subchunks_fp_bool)
        nanm_fn = np.isnan(subchunks_fn_bool)
        if use_or_operator:
            # nans must be 0 to be ignored by any
            subchunks_fn_bool[nanm_fn] = 0
            subchunks_fp_bool[nanm_fp] = 0
            
            subchunks_fn_bool = np.any(subchunks_fn_bool, axis=1)
            subchunks_fp_bool = np.any(subchunks_fp_bool, axis=1)
        else:
            # nans must be 1 to be ignored by all
            subchunks_fn_bool[nanm_fn] = 1
            subchunks_fp_bool[nanm_fp] = 1
            
            subchunks_fn_bool = np.all(subchunks_fn_bool, axis=1)
            subchunks_fp_bool = np.all(subchunks_fp_bool, axis=1)
            
        good_fp_start_end = subchunks_fp[subchunks_fp_bool]
        good_fn_start_end = subchunks_fn[subchunks_fn_bool]
        
        ## Finally, mask spikes meeting the FP AND FN rates
        fp_m = np.zeros(unit_train.shape[0]).astype(bool)
        for subchunk in good_fp_start_end:
            m = (unit_train>subchunk[0])&(unit_train<subchunk[1])
            fp_m = fp_m|m
        fn_m = np.zeros(unit_train.shape[0]).astype(bool)
        for subchunk in good_fn_start_end:
            m = (unit_train>subchunk[0])&(unit_train<subchunk[1])
            fn_m = fn_m|m
        good_spikes_m=fp_m&fn_m

        if save:
            np.save(Path(dpnm,fn), np.array( (np.array(good_fp_start_end), np.array(good_fn_start_end)), dtype = object))
            np.save(dpnm/fn_spikes, good_spikes_m)

        if plot_debug:
            plot_fp_fn_rates(unit_train, period_s, unit_amp, good_spikes_m,
                     fp_toplot, fn_toplot, chunk_fp_t, chunk_fn_t,
                     fp_threshold, fn_threshold,
                     good_fp_start_end, good_fn_start_end, title)

        return good_spikes_m, good_fp_start_end, good_fn_start_end
    
    else:
        good_spikes_m=(unit_train*0).astype(bool)
        if save:
            np.save(Path(dpnm,fn), np.array(([0], [0]), dtype = object)  )
            np.save(dpnm/fn_spikes, good_spikes_m)
            
        if plot_debug and n_spikes>0:
            plot_fp_fn_rates(unit_train, period_s, unit_amp, good_spikes_m,
                     fp_toplot, fn_toplot, chunk_fp_t, chunk_fn_t,
                     fp_threshold, fn_threshold,
                     None, None, title)
            
        return good_spikes_m, [0], [0]

# def get_consec_sections(seconds):
#         """
#         Given an array with seconds as entries (with 1 sec increments)

#         Return: list of consecutive sections start and end times
#         """
#         sec_all = []
#         for k, g in groupby(enumerate(seconds), lambda ix: ix[0]-ix[1]):
#             sec_all.append(list( map(itemgetter(1), g)))
#         start_end = []

#         # get the start and end times of these section
#         for good_section in sec_all:
#             start_end.append([good_section[0], good_sectienforced_rp
#         return start_end


def trn_filtered(dp, unit, period_m=[0,20],
                  fp_chunk_span=3, fp_chunk_size = 10,
                  fn_chunk_span = 3, fn_chunk_size = 10,
                  use_or_operator = True,
                  violations_ms = 0.8, fp_threshold = 0.05, fn_threshold=0.05,
                  use_consecutive = False, consecutive_n_seconds = 180,
                  again = False, save = True, verbose = False, plot_debug = False,
                  enforced_rp=0):
    f"""
    Returns spike times (in sample) meeting the false positive and false negative criteria.
    Mainly wrapper of train_quality().
    
    Extra parameters not in train_quality (see below for others):
        - use_consecutive: bool, whether to only return spikes from the longest chunk
                                 (at least consecutive_n_seconds total).
                                 If False, all spikes belonging to good chunks are returned.
        - consecutive_n_seconds: float, minimum tolerated size (in seconds) of recording section
                                 with consecutive good chunks for its spikes to be returned.
                                 If less than consecutive_n_seconds good sections in total, does not pass.
        
    Returns:
        - train_filtered: array of spike times (in samples)
                          belonging to recording chunks where both FP and FN rates are low enough.
                          
    train_quality docstring:
    
    {train_quality.__doc__}
    """
    dp = Path(dp)
    t = trn(dp,unit, enforced_rp=enforced_rp)
    t_s=t/30000
    good_spikes_m, good_fp_start_end, good_fn_start_end = train_quality(dp, unit, period_m,
                    fp_chunk_span, fp_chunk_size, fn_chunk_span, fn_chunk_size, use_or_operator,
                    violations_ms, fp_threshold, fn_threshold, again, save, verbose, plot_debug,
                    enforced_rp=enforced_rp)

    # use spike times themselves to define beginning and end of good Sections
    # as the FP and FN sections do not necessarily overlap
    edges = np.diff([0]+list(good_spikes_m.astype(int))+[0])
    good_left = np.nonzero(edges==1)[0]
    good_right = np.nonzero(edges==-1)[0]-1
    good_sections = [[t_s[l], t_s[r]] for l,r in zip(good_left, good_right)]
    
    if len(good_sections)>0:#
        total_good_sections = sum([s[1]-s[0] for s in good_sections])
        if use_consecutive:
            # get the longest consecutive section of time that passes
            # both our criteria
            maxrun = -1
            run_len = {}
            for x in good_sections:
                mrun = run_len[x] = run_len.get(x-1, 0) + 1
                if mrun > maxrun:
                    maxend, maxrun = x, mrun
            consecutive_good_chunk = list(range(maxend-maxrun+1, maxend+1))
            if len(consecutive_good_chunk) > consecutive_n_seconds:
                good_spikes_m = (t_s>consecutive_good_chunk[0])&(t_s<consecutive_good_chunk[-1]+1)
                return t[good_spikes_m], good_spikes_m
        else:
            if total_good_sections > consecutive_n_seconds:
                return t[good_spikes_m], good_spikes_m
        
    if verbose: print('No consecutive section passed the filters')
    return np.array([0]), (t*0).astype(bool)


def gaussian_cut(x, a, mu, sigma, x_cut):
    g = a * np.exp(-(x - mu) ** 2 / (2 * sigma ** 2))
    g[x < x_cut] = 0
    return g


def curve_fit_(x, num, p1):
    pop_t = curve_fit(gaussian_cut, x, num, p1, maxfev=10000)
    return pop_t

def ampli_fit_gaussian_cut(x, n_bins):
    # inputs: vector we want to estimate where the missing values start
    # inputs: number of bins
    # returns: ???

    # make inputs into numpy array
    a = np.asarray(x, dtype='float64')
    # get a histogram of the data, with the  number of entries in each bin
    # and the bin edges
    num, bins = np.histogram(a, bins=n_bins)
    # bin bottom bracket with the most entries
    # this can return more than one value for the mode
    mode_seed = bins[np.where(num == max(num))]
    #mode_seed = bins[np.argmax(num)]
    # find the bin width
    bin_steps = np.diff(bins[0:2])[0]
    #get the mean values of each bin
    x = bins[0:len(bins) - 1] + bin_steps / 2
    # get the value of the start of the first bin
    next_low_bin = x[0] - bin_steps
    #next_low = bins[0] - bin_steps/2

    # now we make more bins so they go all the way to 0
    add_points = np.arange(start =  0, stop=next_low_bin, step=bin_steps)
    #add_points = np.arange(start=next_low_bin, stop=0, step=-bin_steps)
    #add_points = np.flipud(add_points)
    # concatenate the new bin midpoints with the old ones
    x = np.concatenate([add_points, x])
    zeros = np.zeros((len(add_points), 1))
    zeros = zeros.reshape(len(zeros), )
    # concatenate the old number of bin elements with 0 for the new bins
    num = np.concatenate([zeros, num])

    # if there is  more than one mode of the  distribution, mean them
    if len(mode_seed) > 1:
        mode_seed = np.mean(mode_seed)

    # return: max, new mod, std for non nan values, and first percentile
    p0 = [np.max(num), mode_seed, np.nanstd(a), np.percentile(a, 1)]
    p0 = np.asarray(p0, dtype='float64')

    # Curve fit
    popt = curve_fit_(x, num, p0)
    p0 = popt[0]

    return x, p0


def gaussian_amp_est(x, n_bins):
#    breakpoint()
    try:
        x1, p0 = ampli_fit_gaussian_cut(x, n_bins)
        n_fit = gaussian_cut(x1, a=p0[0], mu=p0[1], sigma=p0[2], x_cut=p0[3])
        min_amp = p0[3]
        n_fit_no_cut = 0
        #n_fit_no_cut = gaussian_cut(x1, a=p0[0], mu=p0[1], sigma=p0[2], x_cut=0)
        percent_missing = round(100 * norm.cdf((min_amp - p0[1]) / p0[2]), 2)

    except RuntimeError:
        x1, p0, min_amp, n_fit, n_fit_no_cut, percent_missing = None, None, None, None, None, np.nan

    return x1, p0, min_amp, n_fit, n_fit_no_cut, percent_missing


def estimate_bins(x, rule):

    n = len(x)
    maxi = max(x)
    mini = min(x)

    # Freedman-Diaconis rule
    if rule == 'Fd':

        data = np.asarray(x, dtype=np.float_)
        iqr_ = iqr(data, scale=1, nan_policy="omit")
        n = data.size
        bw = (2 * iqr_) / np.power(n, 1 / 3)
        datmin= min(data)
        datmax = max(data)
        datrng = datmax - datmin
        bins = int(datrng/bw + 1)

        # q75, q25 = np.percentile(x, [75, 25])
        # iqr_ = q75 - q25
        # print('iqr', iqr_)
        # h = 2 * iqr_ * (n ** (-1/3))
        # print('h', h)
        # b = int(round((maxi-mini)/h, 0))

        return bins

    # Square-root choice
    elif rule == 'Sqrt':
        b = int(np.sqrt(n))
        return b



from  npyx.corr import acg
from npyx.merger import assert_multi, get_dataset_id, get_ds_table, get_source_dp_u
from npyx.plot import plot_fp_fn_rates<|MERGE_RESOLUTION|>--- conflicted
+++ resolved
@@ -85,14 +85,10 @@
     # Optional selection of a section of the recording.
     # Always computed because cannot reasonably be part of file name.
     periods = check_periods(periods)
-<<<<<<< HEAD
-    if periods is not 'all': # else, eq to periods=[(0, spike_samples[-1])] # in samples
-=======
     if not isinstance(periods, str): # else, eq to periods=[(0, spike_samples[-1])] # in samples
         dp_source = get_source_dp_u(dp, unit)[0]
         fs=read_metadata(dp_source)["highpass"]['sampling_rate']
         train=trn(dp, unit, again=again)
->>>>>>> 69bfc2aa
         sec_bool=np.zeros(len(train), dtype=np.bool)
         for section in periods:
             sec_bool[(train>=section[0]*fs)&(train<=section[1]*fs)]=True # comparison in samples
